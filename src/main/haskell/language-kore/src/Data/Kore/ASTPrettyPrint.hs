module Data.Kore.ASTPrettyPrint (prettyPrintToString) where

import           Data.Kore.AST
import           Data.Kore.IndentingPrinter (betweenLines,
                                             PrinterOutput,
                                             printToString,
                                             StringPrinter,
                                             withIndent,
                                             write)
import           Data.Kore.Parser.CString (escapeCString)
import           Data.List                (intersperse)

{-# ANN module "HLint: ignore Use record patterns" #-}
{-
This module uses the following pattern repeatedly:
instance PrettyPrint Something where
    prettyPrint s@(Something _ _ _ ...) =
        writeStructure "Something"
            [ writeField "something1" something1 s
            , writeField "something2" something2 s
            ....
            ]

This pattern does a few things, which are very nice to have in a pretty printer:
1. Makes sure that we will notice when the number of fields in Something
   changes (done by matching on (Something _ _ _ ...)).
2. Makes sure that the code still works when the field order changes
   (done by using the something<n> accessors).
3. Makes sure that we notice when field names change (again, done by using
   the something<n> accessors).

However, this generates the HLint error disabled above.
-}

data Flags = NeedsParentheses | MaySkipParentheses

{-  Print to string instance
-}

class PrettyPrint a where
    prettyPrint :: PrinterOutput w m => Flags -> a -> m ()

stringPrettyPrint :: PrettyPrint a => Flags -> a -> StringPrinter ()
stringPrettyPrint = prettyPrint

prettyPrintToString :: PrettyPrint a => a -> String
prettyPrintToString a = printToString (stringPrettyPrint MaySkipParentheses a)

{- utility functions -}

betweenParentheses :: PrinterOutput w m => Flags -> m() -> m()
betweenParentheses NeedsParentheses thing = do
    write "("
    thing
    write ")"
betweenParentheses MaySkipParentheses thing = thing

writeOneFieldStruct
    :: (PrinterOutput w m, PrettyPrint a)
    => Flags -> String -> a -> m ()
writeOneFieldStruct flags name content =
    betweenParentheses
        flags
        (do
            write name
            write " "
            prettyPrint NeedsParentheses content
        )

writeOneFieldStructNewLine
    :: (PrinterOutput w m, PrettyPrint a)
    => Flags -> String -> a -> m ()
writeOneFieldStructNewLine flags name content =
    betweenParentheses
        flags
        (do
            write name
            withIndent 4 (prettyPrint NeedsParentheses content)
        )

writeFieldOneLine
    :: (PrinterOutput w m, PrettyPrint a) => String -> (b -> a) -> b -> m ()
writeFieldOneLine fieldName field object = do
    write fieldName
    write " = "
    prettyPrint MaySkipParentheses (field object)

writeListField
    :: (PrinterOutput w m, PrettyPrint a) => String -> (b -> a) -> b -> m ()
writeListField fieldName field object = do
    write fieldName
    write " ="
    prettyPrint MaySkipParentheses (field object)

writeFieldNewLine
    :: (PrinterOutput w m, PrettyPrint a) => String -> (b -> a) -> b -> m ()
writeFieldNewLine fieldName field object = do
    write fieldName
    write " ="
    withIndent 4
        (betweenLines >> prettyPrint MaySkipParentheses (field object))

writeAttributesField
    :: (PrinterOutput w m)
    => String
    -> Attributes
    -> m ()
writeAttributesField fieldName (Attributes []) = do
    write fieldName
    write " = Attributes []"
writeAttributesField fieldName attributes = do
    write fieldName
    write " ="
    withIndent 4
        (betweenLines >> prettyPrint MaySkipParentheses attributes)

writeStructure :: PrinterOutput w m => String -> [m ()] -> m ()
writeStructure name fields =
    write name >> inCurlyBracesIndent (printableList fields)

printableList :: PrinterOutput w m => [m ()] -> [m ()]
printableList = intersperse (betweenLines >> write ", ")

instance (IsMeta a) => PrettyPrint (Id a) where
    prettyPrint flags id'@(Id name) =
        betweenParentheses
            flags
            (do
                write "Id "
                write (if isObject id' then "Object" else "Meta")
                write " \""
                write name
                write "\""
            )

instance PrettyPrint a => PrettyPrint [a] where
    prettyPrint _ list =
        inSquareBracketsIndent
            (printableList (map (prettyPrint MaySkipParentheses) list))

listWithDelimiters
    :: PrinterOutput w m => String -> String -> [m ()] -> m ()
listWithDelimiters start end [] =
    write " " >> write start >> write end
listWithDelimiters start end list =
    withIndent 4 (do
        betweenLines
        write start
        write " "
        sequence_ list
        betweenLines >> write end)

inCurlyBracesIndent :: PrinterOutput w m => [m ()] -> m ()
inCurlyBracesIndent = listWithDelimiters "{" "}"

inSquareBracketsIndent :: PrinterOutput w m => [m ()] -> m ()
inSquareBracketsIndent = listWithDelimiters "[" "]"

inDoubleQuotes :: PrinterOutput w m => m () -> m ()
inDoubleQuotes thing = write "\"" >> thing >> write "\""

instance (IsMeta a) => PrettyPrint (SortVariable a) where
    prettyPrint flags sv =
        writeOneFieldStruct flags "SortVariable" (getSortVariable sv)

instance (IsMeta a) => PrettyPrint (Sort a) where
    prettyPrint flags (SortVariableSort sv) =
        writeOneFieldStruct flags "SortVariableSort" sv
    prettyPrint flags (SortActualSort sa)   =
        writeOneFieldStructNewLine flags "SortActualSort" sa

instance (IsMeta a) => PrettyPrint (SortActual a) where
    prettyPrint _ sa@(SortActual _ _) =
        writeStructure "SortActual"
            [ writeFieldOneLine "sortActualName" sortActualName sa
            , writeListField "sortActualSorts" sortActualSorts sa
            ]

instance PrettyPrint StringLiteral where
    prettyPrint flags s@(StringLiteral _) =
        betweenParentheses
            flags
            (  write "StringLiteral "
            >> inDoubleQuotes (write (escapeCString (getStringLiteral s)))
            )

instance (IsMeta a) => PrettyPrint (SymbolOrAlias a) where
    prettyPrint _ s@(SymbolOrAlias _ _) =
        writeStructure "SymbolOrAlias"
            [ writeFieldOneLine
                "symbolOrAliasConstructor" symbolOrAliasConstructor s
            , writeListField "symbolOrAliasParams" symbolOrAliasParams s
            ]

instance (IsMeta a) => PrettyPrint (Alias a) where
    prettyPrint _ s@(Alias _ _) =
        writeStructure "Alias"
            [ writeFieldOneLine "aliasConstructor" aliasConstructor s
            , writeListField "aliasParams" aliasParams s
            ]

instance (IsMeta a) => PrettyPrint (Symbol a) where
    prettyPrint _ s@(Symbol _ _) =
        writeStructure "Symbol"
            [ writeFieldOneLine "symbolConstructor" symbolConstructor s
            , writeListField "symbolParams" symbolParams s
            ]

instance PrettyPrint ModuleName where
    prettyPrint flags s@(ModuleName _) =
        betweenParentheses
            flags
            ( write "ModuleName "
            >> inDoubleQuotes (write (getModuleName s))
            )

instance (IsMeta a) => PrettyPrint (Variable a) where
    prettyPrint _ var@(Variable _ _) =
        writeStructure "Variable"
            [ writeFieldOneLine "variableName" variableName var
            , writeFieldNewLine "variableSort" variableSort var
            ]

instance PrettyPrint UnifiedSortVariable where
    prettyPrint flags (ObjectSortVariable sv) =
        writeOneFieldStruct flags "ObjectSortVariable" sv
    prettyPrint flags (MetaSortVariable sv)   =
        writeOneFieldStruct flags "MetaSortVariable" sv

instance PrettyPrint (UnifiedVariable Variable) where
    prettyPrint flags (ObjectVariable sv) =
        writeOneFieldStruct flags "ObjectVariable" sv
    prettyPrint flags (MetaVariable sv)   =
        writeOneFieldStruct flags "SortVariable" sv

instance PrettyPrint UnifiedPattern where
    prettyPrint flags (ObjectPattern sv) =
        writeOneFieldStruct flags "ObjectPattern" sv
    prettyPrint flags (MetaPattern sv)   =
        writeOneFieldStruct flags "MetaPattern" sv

instance (IsMeta a, PrettyPrint p) => PrettyPrint (And a p) where
    prettyPrint _ p@(And _ _ _) =
        writeStructure
            "And"
            [ writeFieldNewLine "andSort" andSort p
            , writeFieldNewLine "andFirst" andFirst p
            , writeFieldNewLine "andSecond" andSecond p
            ]

instance (IsMeta a, PrettyPrint p) => PrettyPrint (Application a p) where
    prettyPrint _ p@(Application _ _) =
        writeStructure
            "Application"
            [ writeFieldNewLine
                "applicationSymbolOrAlias" applicationSymbolOrAlias p
            , writeListField "applicationPatterns" applicationPatterns p
            ]

instance (IsMeta a) => PrettyPrint (Bottom a) where
    prettyPrint flags (Bottom p) =
        writeOneFieldStruct flags "Bottom" p

instance (IsMeta a, PrettyPrint p) => PrettyPrint (Ceil a p) where
    prettyPrint _ p@(Ceil _ _ _) =
        writeStructure
            "Ceil"
            [ writeFieldNewLine "ceilOperandSort" ceilOperandSort p
            , writeFieldNewLine "ceilResultSort" ceilResultSort p
            , writeFieldNewLine "ceilPattern" ceilPattern p
            ]

instance (IsMeta a, PrettyPrint p) => PrettyPrint (Equals a p) where
    prettyPrint _ p@(Equals _ _ _ _) =
        writeStructure
            "Equals"
            [ writeFieldNewLine "equalsOperandSort" equalsOperandSort p
            , writeFieldNewLine "equalsResultSort" equalsResultSort p
            , writeFieldNewLine "equalsFirst" equalsFirst p
            , writeFieldNewLine "equalsSecond" equalsSecond p
            ]

instance (IsMeta a, PrettyPrint p, PrettyPrint (UnifiedVariable v))
    => PrettyPrint (Exists a v p) where
    prettyPrint _ p@(Exists _ _ _) =
        writeStructure
            "Exists"
            [ writeFieldNewLine "existsSort" existsSort p
            , writeFieldNewLine "existsVariable" existsVariable p
            , writeFieldNewLine "existsPattern" existsPattern p
            ]

instance (IsMeta a, PrettyPrint p) => PrettyPrint (Floor a p) where
    prettyPrint _ p@(Floor _ _ _) =
        writeStructure
            "Floor"
            [ writeFieldNewLine "floorOperandSort" floorOperandSort p
            , writeFieldNewLine "floorResultSort" floorResultSort p
            , writeFieldNewLine "floorPattern" floorPattern p
            ]

instance (IsMeta a, PrettyPrint p, PrettyPrint (UnifiedVariable v))
    => PrettyPrint (Forall a v p) where
    prettyPrint _ p@(Forall _ _ _) =
        writeStructure
            "Forall"
            [ writeFieldNewLine "forallSort" forallSort p
            , writeFieldNewLine "forallVariable" forallVariable p
            , writeFieldNewLine "forallPattern" forallPattern p
            ]

instance (IsMeta a, PrettyPrint p) => PrettyPrint (Iff a p) where
    prettyPrint _ p@(Iff _ _ _) =
        writeStructure
            "Iff"
            [ writeFieldNewLine "iffSort" iffSort p
            , writeFieldNewLine "iffFirst" iffFirst p
            , writeFieldNewLine "iffSecond" iffSecond p
            ]

instance (IsMeta a, PrettyPrint p) => PrettyPrint (Implies a p) where
    prettyPrint _ p@(Implies _ _ _) =
        writeStructure
            "Implies"
            [ writeFieldNewLine "impliesSort" impliesSort p
            , writeFieldNewLine "impliesFirst" impliesFirst p
            , writeFieldNewLine "impliesSecond" impliesSecond p
            ]

<<<<<<< HEAD
instance (IsMeta a, PrettyPrint p, PrettyPrint (UnifiedVariable v))
    => PrettyPrint (Mem a v p) where
    prettyPrint _ p@(Mem _ _ _ _) =
=======
instance (IsMeta a) => PrettyPrint (In a) where
    prettyPrint _ p@(In _ _ _ _) =
>>>>>>> 46cf5556
        writeStructure
            "In"
            [ writeFieldNewLine "inOperandSort" inOperandSort p
            , writeFieldNewLine "inResultSort" inResultSort p
            , writeFieldNewLine "inContainedPattern" inContainedPattern p
            , writeFieldNewLine "inContainingPattern" inContainingPattern p
            ]

instance (IsMeta a, PrettyPrint p) => PrettyPrint (Not a p) where
    prettyPrint _ p@(Not _ _) =
        writeStructure
            "Not"
            [ writeFieldNewLine "notSort" notSort p
            , writeFieldNewLine "notPattern" notPattern p
            ]

instance (IsMeta a, PrettyPrint p) => PrettyPrint (Or a p) where
    prettyPrint _ p@(Or _ _ _) =
        writeStructure
            "Or"
            [ writeFieldNewLine "orSort" orSort p
            , writeFieldNewLine "orFirst" orFirst p
            , writeFieldNewLine "orSecond" orSecond p
            ]

instance (IsMeta a) => PrettyPrint (Top a) where
    prettyPrint flags (Top p) =
        writeOneFieldStruct flags "Top" p

instance (IsMeta a, PrettyPrint p, PrettyPrint (v a),
          PrettyPrint (UnifiedVariable v))
    => PrettyPrint (Pattern a v p) where
    prettyPrint flags (AndPattern p) =
        writeOneFieldStruct flags "AndPattern" p
    prettyPrint flags (ApplicationPattern p)   =
        writeOneFieldStruct flags "ApplicationPattern" p
    prettyPrint flags (BottomPattern p)        =
        writeOneFieldStruct flags "BottomPattern" p
    prettyPrint flags (CeilPattern p)          =
        writeOneFieldStruct flags "CeilPattern" p
    prettyPrint flags (EqualsPattern p)        =
        writeOneFieldStruct flags "EqualsPattern" p
    prettyPrint flags (ExistsPattern p)        =
        writeOneFieldStruct flags "ExistsPattern" p
    prettyPrint flags (FloorPattern p)         =
        writeOneFieldStruct flags "FloorPattern" p
    prettyPrint flags (ForallPattern p)        =
        writeOneFieldStruct flags "ForallPattern" p
    prettyPrint flags (IffPattern p)           =
        writeOneFieldStruct flags "IffPattern" p
    prettyPrint flags (ImpliesPattern p)       =
        writeOneFieldStruct flags "ImpliesPattern" p
    prettyPrint flags (InPattern p)           =
        writeOneFieldStruct flags "InPattern" p
    prettyPrint flags (NotPattern p)           =
        writeOneFieldStruct flags "NotPattern" p
    prettyPrint flags (OrPattern p)            =
        writeOneFieldStruct flags "OrPattern" p
    prettyPrint flags (StringLiteralPattern p) =
        writeOneFieldStruct flags "StringLiteralPattern" p
    prettyPrint flags (TopPattern p)           =
        writeOneFieldStruct flags "TopPattern" p
    prettyPrint flags (VariablePattern p)      =
        writeOneFieldStruct flags "VariablePattern" p

instance PrettyPrint Attributes where
    prettyPrint flags (Attributes a) = writeOneFieldStruct flags "Attributes" a

instance (IsMeta a) => PrettyPrint (SentenceAlias a) where
    prettyPrint _ sa@(SentenceAlias _ _ _ _) =
        writeStructure
            "SentenceAlias"
            [ writeFieldNewLine "sentenceAliasAlias" sentenceAliasAlias sa
            , writeListField "sentenceAliasSorts" sentenceAliasSorts sa
            , writeFieldNewLine
                "sentenceAliasReturnSort" sentenceAliasReturnSort sa
            , writeAttributesField
                "sentenceAliasAttributes" (sentenceAliasAttributes sa)
            ]

instance (IsMeta a) => PrettyPrint (SentenceSymbol a) where
    prettyPrint _ sa@(SentenceSymbol _ _ _ _) =
        writeStructure
            "SentenceSymbol"
            [ writeFieldNewLine "sentenceSymbolSymbol" sentenceSymbolSymbol sa
            , writeListField "sentenceSymbolSorts" sentenceSymbolSorts sa
            , writeFieldNewLine
                "sentenceSymbolReturnSort" sentenceSymbolReturnSort sa
            , writeAttributesField
                "sentenceSymbolAttributes" (sentenceSymbolAttributes sa)
            ]

instance PrettyPrint SentenceAxiom where
    prettyPrint _ sa@(SentenceAxiom _ _ _) =
        writeStructure
            "SentenceAxiom"
            [ writeListField
                "sentenceAxiomParameters" sentenceAxiomParameters sa
            , writeFieldNewLine
                "sentenceAxiomPattern" sentenceAxiomPattern sa
            , writeAttributesField
                "sentenceAxiomAttributes" (sentenceAxiomAttributes sa)
            ]

instance PrettyPrint SentenceSort where
    prettyPrint _ sa@(SentenceSort _ _ _) =
        writeStructure
            "SentenceSort"
            [ writeFieldOneLine "sentenceSortName" sentenceSortName sa
            , writeListField
                "sentenceSortParameters" sentenceSortParameters sa
            , writeAttributesField
                "sentenceSortAttributes" (sentenceSortAttributes sa)
            ]

instance PrettyPrint Sentence where
    prettyPrint flags (MetaSentenceAliasSentence s)    =
        writeOneFieldStruct flags "MetaSentenceAliasSentence" s
    prettyPrint flags (ObjectSentenceAliasSentence s)  =
        writeOneFieldStruct flags "ObjectSentenceAliasSentence" s
    prettyPrint flags (MetaSentenceSymbolSentence s)   =
        writeOneFieldStruct flags "MetaSentenceSymbolSentence" s
    prettyPrint flags (ObjectSentenceSymbolSentence s) =
        writeOneFieldStruct flags "ObjectSentenceSymbolSentence" s
    prettyPrint flags (SentenceAxiomSentence s)        =
        writeOneFieldStruct flags "SentenceAxiomSentence" s
    prettyPrint flags (SentenceSortSentence s)         =
        writeOneFieldStruct flags "SentenceSortSentence" s

instance PrettyPrint Module where
    prettyPrint _ m@(Module _ _ _) =
        writeStructure
            "Module"
            [ writeFieldOneLine "moduleName" moduleName m
            , writeListField "moduleSentences" moduleSentences m
            , writeAttributesField "moduleAttributes" (moduleAttributes m)
            ]

instance PrettyPrint Definition where
    prettyPrint _ d@(Definition _ _) =
        writeStructure
            "Definition"
            [ writeAttributesField
                "definitionAttributes" (definitionAttributes d)
            , writeFieldNewLine "definitionModules" definitionModules d
            ]<|MERGE_RESOLUTION|>--- conflicted
+++ resolved
@@ -1,14 +1,14 @@
+{-# LANGUAGE FlexibleContexts      #-}
+{-# LANGUAGE FlexibleInstances     #-}
+{-# LANGUAGE MultiParamTypeClasses #-}
 module Data.Kore.ASTPrettyPrint (prettyPrintToString) where
 
 import           Data.Kore.AST
-import           Data.Kore.IndentingPrinter (betweenLines,
-                                             PrinterOutput,
-                                             printToString,
-                                             StringPrinter,
-                                             withIndent,
-                                             write)
-import           Data.Kore.Parser.CString (escapeCString)
-import           Data.List                (intersperse)
+import           Data.Kore.IndentingPrinter (PrinterOutput, StringPrinter,
+                                             betweenLines, printToString,
+                                             withIndent, write)
+import           Data.Kore.Parser.CString   (escapeCString)
+import           Data.List                  (intersperse)
 
 {-# ANN module "HLint: ignore Use record patterns" #-}
 {-
@@ -327,14 +327,8 @@
             , writeFieldNewLine "impliesSecond" impliesSecond p
             ]
 
-<<<<<<< HEAD
-instance (IsMeta a, PrettyPrint p, PrettyPrint (UnifiedVariable v))
-    => PrettyPrint (Mem a v p) where
-    prettyPrint _ p@(Mem _ _ _ _) =
-=======
-instance (IsMeta a) => PrettyPrint (In a) where
+instance (IsMeta a, PrettyPrint p) => PrettyPrint (In a p) where
     prettyPrint _ p@(In _ _ _ _) =
->>>>>>> 46cf5556
         writeStructure
             "In"
             [ writeFieldNewLine "inOperandSort" inOperandSort p
