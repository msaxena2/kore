--- conflicted
+++ resolved
@@ -2,7 +2,8 @@
     -F -pgmF tasty-discover
     -optF --tree-display
     -optF --ingredient=Test.Tasty.Runners.consoleTestReporter
-<<<<<<< HEAD
+    -optF --ingredient=Test.Tasty.Runners.listingTests
+    -optF --ingredient=Test.Tasty.Runners.AntXML.antXMLRunner
 #-}
 
 {-
@@ -16,9 +17,4 @@
 to the `OPTION_GHC` pragma above. The option will cause `tasty-debug` to print
 the generated source code to the terminal; hopefully, this reveals the error.
 
--}
-=======
-    -optF --ingredient=Test.Tasty.Runners.listingTests
-    -optF --ingredient=Test.Tasty.Runners.AntXML.antXMLRunner
-#-}
->>>>>>> 0f6677a3
+-}