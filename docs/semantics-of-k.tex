\documentclass[UTF8,11pt]{article}

  % Package for using the full page.
  \usepackage{fullpage}
  
  % Package for writing algorithms (why do we need this one?).
  \usepackage[linesnumbered,ruled,vlined]{algorithm2e}
  
  % Package for using colored texts.
  \usepackage[pdftex,dvipsnames]{xcolor}
  
  % Pakcage for using multiple optional parameters in new commands.
  \usepackage{xargs}

  % Packages for writing comments and todo notes.
  \usepackage[colorinlistoftodos,prependcaption,textsize=tiny]{todonotes}
  \newcommandx{\unsure}[2][1=]
    {\todo[linecolor=red,backgroundcolor=red!25,
	bordercolor=red,#1]
	{#2}\xspace{}}
  \newcommandx{\change}[2][1=]
    {\todo[linecolor=blue,backgroundcolor=blue!25,
	bordercolor=blue,#1]
	{#2}\xspace{}}
  \newcommandx{\info}[2][1=]
    {\todo[linecolor=OliveGreen,backgroundcolor=OliveGreen!25,
	bordercolor=OliveGreen,#1]
	{#2}}
  \newcommandx{\improvement}[2][1=]
    {\todo[linecolor=Plum,backgroundcolor=Plum!25,bordercolor=Plum,#1]
	{#2}\xspace{}}
  \newcommandx{\thiswillnotshow}[2][1=]
    {\todo[disable,#1]
	{#2}\xspace{}}

  % What are there for?
  % Select what to do with todonotes: 
  % \usepackage[disable]{todonotes} % notes not showed
  % \usepackage[draft]  {todonotes} % notes showed

  % Select what to do with command \comment:  
  % \newcommand{\comment}[1]
      {}                                    %comment not showed
  \newcommand{\comment}[1]
    {\par {\bfseries \color{blue} #1 \par}} %comment showed
  
  % ams math packages.
  \usepackage{amsmath, amssymb, amsthm}
  
  % Declare a global counter for theorem environments:
  \newcounter{thmcounter}
  
  % Define new theorem styles and theorem environments.
  \theoremstyle{plain}
  
  \newtheorem{theorem}    [thmcounter]{Theorem}
  \newtheorem{corollary}  [thmcounter]{Corollary}
  \newtheorem{lemma}      [thmcounter]{Lemma}
  \newtheorem{proposition}[thmcounter]{Proposition}
  
  \theoremstyle{definition}
  
  \newtheorem{definition} [thmcounter]{Definition}
  \newtheorem{example}    [thmcounter]{Example}
  
  \theoremstyle{remark}
  
  \newtheorem{remark}     [thmcounter]{Remark}
  \newtheorem{notation}   [thmcounter]{Notation}
  
  
  % Package for changing fonts in the Verbatim environment:
  \usepackage{fancyvrb}
  
  % Package for writing captions for align environment:
  \usepackage{capt-of}
  
  % Package for URLs:
  \usepackage{hyperref}  
  
  % Package for tables:
  \usepackage[english]{babel}  
  
  % Package for quotations:
  \usepackage{csquotes}
  
  % Package for customizing lists environments:
  \usepackage{enumitem}
 
  
  % Define ceiling and flooring symbols:
  \usepackage{mathtools}
  \DeclarePairedDelimiter{\ceil}{\lceil}{\rceil}
  \DeclarePairedDelimiter{\floor}{\lfloor}{\rfloor}

  % Package for underlining and strikethrough texts.
  \usepackage[normalem]{ulem}
  
  % Package for display-mode quotations.
  \usepackage{csquotes}
  
  % Define double-bracket [[P]]
  \usepackage{stmaryrd}
  \newcommand{\Bracket}[1]{\llbracket#1\rrbracket}
  
  % Package for writing natural proof deductions
  \usepackage{prftree}
    
  % Package for writing BNF syntax
  \usepackage{syntax}
  
  % Package for using the symbol "§", e.g., "Section §3.1".
  % Use \cref{label} to cite Secctions.
  \usepackage[utf8]{inputenc}
  \usepackage{cleveref}
  \crefname{section}{§}{§§}
  
  % Package for lstlisting and definition of Kore
  \usepackage{listings}
  % Define colors
  \definecolor{codegray}{rgb}{0.5,0.5,0.5}
  \definecolor{backgray}{RGB}{250,250,250}
  \definecolor{codegreen}{RGB}{50,205,50}
  \definecolor{codeblue}{RGB}{50,50,255}
  % Define Kore Language style
  \lstdefinelanguage{kore}
  {
  	% print whole listing small and in serif fonts
  	basicstyle=\ttfamily\footnotesize,
  	% use /* */ for comments
  	morecomment=[s]{/*}{*/},
  	% print white for comments
  	commentstyle=\color{codegray},
  	% print line number in the left, in tiny fonts
  	numbers=left,
  	numberstyle=\tiny,
  	% print all characters at their natural width
  	columns=fullflexible,
  	% print background color grey
  	backgroundcolor=\color{backgray},
  	% regard some characters as letters
  	alsoletter={-\\},
  	% list of declaration keywords
  	keywordstyle=[1]\color{codeblue},
  	morekeywords=[1]{
  		module,
  		endmodule,
  		hooked-sort,
  		sort,
  		symbol,
  		hooked-symbol,
  		alias,
  		axiom,
  	},
    % list of connectives
    keywordstyle=[2]\color{codegreen},
    morekeywords=[2]{
    	\\not,
    	\\or,
    	\\implies,
    	\\and,
    	\\equals,
    	\\exists,
    	\\forall,
    	\\iff
    }
  }

  % Define |-fin
  \newcommand{\vdashfin}{\vdash_\text{fin}}

  % Define the colon ":" that is used in "x:s"
  % with less spacing around.
  \newcommand{\cln}{{:}}

  % Define the curly K:
  \newcommand{\K}{\mbox{$\mathbb{K}$}\xspace}
  
  % Define commands that are used in Sec 2.  
  \newcommand{\Nat}{\textit{Nat}}
  \newcommand{\KNat}{\textit{KNat}}
  \newcommand{\Int}{\textit{Int}}
  \newcommand{\Bool}{\textit{Bool}}
  \newcommand{\List}{\textit{List}}
  \newcommand{\KList}{\textit{KList}}
  \newcommand{\nil}{\textit{nil}}
  \newcommand{\cons}{\textit{cons}}
  \newcommand{\append}{\textit{append}}
  \newcommand{\Bag}{\textit{Bag}}
  \newcommand{\Set}{\textit{Set}}
  \newcommand{\Map}{\textit{Map}}
  \newcommand{\emptyMap}{\textit{empty}}
  \newcommand{\bindMap}{\textit{bind}}
  \newcommand{\mergeMap}{\textit{merge}}

  \newcommand{\Context}{\textit{Context}}
  \newcommand{\Exp}{\textit{Exp}}
  \newcommand{\app}{\textit{app}}
  \newcommand{\KExp}{\mathit{KExp}}
  \newcommand{\Klambdazero}{\mathit{Klambda0}}
  \newcommand{\Kapp}{\mathit{Kapp}}
  \newcommand{\Klambda}{\mathit{Klambda}}
  \newcommand{\parametric}[2]{{#1}\raisebox{.2ex}{\texttt{\footnotesize{\{}}}#2\raisebox{.2ex}{\texttt{\footnotesize{\}}}}}
  \newcommand{\parametricscript}[2]{{#1}\raisebox{.2ex}{\texttt{\tiny{\{}}}#2\raisebox{.2ex}{\texttt{\tiny{\}}}}}
  
  \newcommand{\zero}{\textit{zero}}
  \newcommand{\Kzero}{\textit{Kzero}}
  \newcommand{\Ksucc}{\textit{Ksucc}}
  \newcommand{\KSymbolsucc}{\textit{KSymbolsucc}}
  \newcommand{\Mod}{\textit{Mod}}
  \newcommand{\denote}[1]{\llbracket{#1}\rrbracket}
  \newcommand{\reduct}[2]{\mbox{${#1}\!\!\upharpoonright_{#2}$}}
  \newcommand{\reductscript}[2]{\mbox{\tiny${#1}\!\!\upharpoonright_{#2}$}}
  
  \newcommand{\builtin}{\textit{builtin}}
  
  % Define PATTERNS with ATTERNS are small capitals:
  \newcommand{\PATTERNS}{\text{P\textsc{atterns}}}
  
  % Define sorts and symbols in the calculus K.
  
  \newcommand{\Kfinite}{{K_\text{finite}}}
  
  % Sec 3.1 Truth
  \newcommand{\KPred}{\mathit{KPred}}
  
  %% We shouldn't need the follows.
  \newcommand{\Ktrue}{\mathit{Ktrue}}
  \newcommand{\Kfalse}{\mathit{Kfalse}}
  \newcommand{\KandBool}{\mathit{KandBool}}
  \newcommand{\KorBool}{\mathit{KorBool}}
  \newcommand{\KnotBool}{\mathit{KnotBool}}
  \newcommand{\KimpliesBool}{\mathit{KimpliesBool}}
  
  % Sec 3.2 Strings
  \newcommand{\KChar}{\mathit{KChar}}
  \newcommand{\KCharList}{\mathit{KCharList}}
  \newcommand{\KString}{\mathit{KString}}
  \newcommand{\Kepsilon}{\mathit{Kepsilon}}
  \newcommand{\KconsKString}{\mathit{KconsKString}}
  
  %% We shouldn't need the follows.  
  \newcommand{\Kconcat}{\mathit{Kconcat}}
  
  % Sec 3.3 Sorts and Symbols
  \newcommand{\KSort}{\mathit{KSort}}
  \newcommand{\Ksort}{\mathit{Ksort}}
  \newcommand{\KSymbol}{\mathit{KSymbol}}
  \newcommand{\Ksymbol}{\mathit{Ksymbol}}
  \newcommand{\KSymbolceil}{\mathit{KSymbolceil}}
  \newcommand{\KgetArgumentSorts}{\mathit{KgetArgumentSorts}}
  \newcommand{\KgetReturnSort}{\mathit{KgetReturnSort}}
  
  % Sec 3.4 Finite Lists
  \newcommand{\XList}{\mathit{XList}}
  \newcommand{\KnilXList}{\mathit{KnilXList}}
  \newcommand{\KconsXList}{\mathit{KconsXList}}
  \newcommand{\KappendXList}{\mathit{KappendXList}}
  \newcommand{\KinXList}{\mathit{KinXList}}
  \newcommand{\KdeleteXList}{\mathit{KdeleteXList}}
  \newcommand{\KPatternList}{\mathit{KPatternList}}
  \newcommand{\KnilKPatternList}{\mathit{KnilKPatternList}}
  \newcommand{\KconsKPatternList}{\mathit{KconsKPatternList}}
  \newcommand{\KappendKPatternList}{\mathit{KappendKPatternList}}
  \newcommand{\KinKPatternList}{\mathit{KinKPatternList}}
  \newcommand{\KdeleteKPatternList}{\mathit{KdeleteKPatternList}}
  \newcommand{\KSortList}{\mathit{KSortList}}
  \newcommand{\KnilKSortList}{\mathit{KnilKSortList}}
  \newcommand{\KconsKSortList}{\mathit{KconsKSortList}}
  \newcommand{\KappendKSortList}{\mathit{KappendKSortList}}
  \newcommand{\KinKSortList}{\mathit{KinKSortList}}
  \newcommand{\KdeleteKSortList}{\mathit{KdeleteKSortList}}
  \newcommand{\KSymbolList}{\mathit{KSymbolList}}
  \newcommand{\KinKSymbolList}{\mathit{KinKSymbolList}}
  \newcommand{\KnilKCharList}{\mathit{KnilKCharList}}
  \newcommand{\KconsKCharList}{\mathit{KconsKCharList}}
  \newcommand{\KVariableList}{\mathit{KVariableList}}
  \newcommand{\KnilKVariableList}{\mathit{KnilKVariableList}}
  \newcommand{\KconsKVariableList}{\mathit{KconsKVariableList}}
  %% Define l1 @ l2 for list concatenation.
  \newcommand{\at}{@}
    
  \newcommand{\Kdelete}{\mathit{delete}} 

  \newcommand{\KVariable}{\mathit{KVariable}}
  \newcommand{\KVariableToKPattern}{\mathit{KVariableToKPattern}}
  \newcommand{\KPattern}{\mathit{KPattern}}
  \newcommand{\Kvariable}{\mathit{Kvariable}}
  \newcommand{\Kand}{\mathit{Kand}}
  \newcommand{\Kor}{\mathit{Kor}}
  \newcommand{\Kimplies}{\mathit{Kimplies}}
  \newcommand{\Kiff}{\mathit{Kiff}}
  \newcommand{\Knot}{\mathit{Knot}}
  \newcommand{\Kapplication}{\mathit{Kapplication}}
  \newcommand{\Kexists}{\mathit{Kexists}}
  \newcommand{\Kforall}{\mathit{Kforall}}
  \newcommand{\Kequals}{\mathit{Kequals}}
  \newcommand{\Kmembership}{\mathit{Kmembership}}
  \newcommand{\Kcontains}{\mathit{Kcontains}}
  \newcommand{\Ktop}{\mathit{Ktop}}
  \newcommand{\Kbottom}{\mathit{Kbottom}}
  \newcommand{\Kfloor}{\mathit{Kfloor}}
  \newcommand{\Kceil}{\mathit{Kceil}}
  
  \newcommand{\KgetFvs}{\mathit{KgetFvs}}
  \newcommand{\KgetFvsFromPatterns}{\mathit{KgetFvsFromPatterns}}
  \newcommand{\KoccursFree}{\mathit{KoccursFree}}
  \newcommand{\KfreshName}{\mathit{KfreshName}}
  \newcommand{\Kcons}{\mathit{Kcons}}
  \newcommand{\Knil}{\mathit{Knil}}
  \newcommand{\KSymbolzero}{\mathit{KSymbolzero}}
  \newcommand{\KSymbolcons}{\mathit{KSymbolcons}}
  \newcommand{\KSymbolnil}{\mathit{KSymbolnil}}
  
  \newcommand{\KSignature}{\mathit{KSignature}}
  \newcommand{\Ksignature}{\mathit{Ksignature}}
  \newcommand{\KgetSorts}{\mathit{KgetSorts}}
  \newcommand{\KgetSymbols}{\mathit{KgetSymbols}}
  \newcommand{\KsortDeclared}{\mathit{KsortDeclared}}
  \newcommand{\KsymbolDeclared}{\mathit{KsymbolDeclared}}
  \newcommand{\KaxiomDeclared}{\mathit{KaxiomDeclared}}
  \newcommand{\Kderivable}{\Kdeduce}
  
  \newcommand{\KwellFormed}{\mathit{KwellFormed}}
  \newcommand{\KwellFormedPatterns}{\mathit{KwellFormedPatterns}}
  \newcommand{\KgetSort}{\mathit{KgetSort}}
  \newcommand{\KgetSortsFromPatterns}{\mathit{KgetSortsFromPatterns}}
  \newcommand{\KisSort}{\mathit{KisSort}}
  \newcommand{\Ksubstitute}{\mathit{Ksubstitute}}
  \newcommand{\KsubstitutePatterns}{\mathit{KsubstitutePatterns}}
  
  \newcommand{\KTheory}{\mathit{KTheory}}
  \newcommand{\Ktheory}{\mathit{Ktheory}}
  \newcommand{\KwellFormedTheory}{\mathit{KwellFormedTheory}}
  
  \newcommand{\Kdeduce}{\mathit{Kprovable}}
  
  % The italic font of "ceil" used in math mode.
  \newcommand{\cl}{\mathit{ceil}}
  
  % Use quotation marks "..." in math mode.
  \newcommand{\quot}[1]{\mathrm{``#1"}}

  \newcommand{\Pattern}{\textsc{Pattern}\xspace}
  \newcommand{\ra}{\rightarrow}
  \newcommand{\lra}{\leftrightarrow}
  \newcommand{\FV}{{\it FV}}

  % Title and authors
  \title{The Semantics of \K}
  \author{Formal Systems Laboratory \\
          University of Illinois at Urbana-Champaign}

\begin{document}

\maketitle

\info{Please feel free to contribute to this report in all ways.
You could add new contents, remove redundant ones, refactor and
organize the texts, and correct typos, but please follow the FSL
rules for editing, though; e.g., $<$80 characters per line,
each sentence on a new line, etc. }

\section{Introduction}
\label{sec:introduction}

\K is a best effort realization of matching logic~\cite{rosu-2017-lmcs}.
Matching logic allows us to mathematically define arbitrarily infinite
theories, which are not in general possible to describe finitely.
\K proposes a finitely describable subset of matching logic theories.
Since its inception in 2003 as a notation within
Maude~\cite{clavel-et-al99a} convenient for teaching programming
languages~\cite{rosu-2003-cs322}, until recently \K's semantics was explained
either by translation to rewriting logic \cite{meseguer-1992-tcs} or by
translation to some form of graph rewriting~\cite{serbanuta-rosu-2012-icgt}.
These translations not only added clutter and came at a loss of part of the
intended meaning of \K, but eventually turned out to be a serious limiting
factor in the types of theories and languages that could be defined.
Matching logic was specifically created and developed to serve as a
logical, semantic foundation for \K, after almost 15 years of experience
with using \K to define the formal semantics of real-life programming
languages, including
C~\cite{ellison-rosu-2012-popl,hathhorn-ellison-rosu-2015-pldi},
Java~\cite{bogdanas-rosu-2015-popl},
JavaScript~\cite{park-stefanescu-rosu-2015-pldi},
Python~\cite{guth-2013-thesis,pltredex-python},
PHP~\cite{k-php},
EVM~\cite{hiraidefining,hildenbrandt-saxena-zhu-rodrigues-daian-guth-rosu-2017-tr}.

Matching logic allows us to define \emph{theories} $(S,\Sigma,A)$ consisting
of potentially infinite sets of \emph{sorts} $S$, of \emph{symbols}
$\Sigma$ over sorts in $S$ (also called $S$-symbols), and of \emph{patterns}
$A$ built with symbols in $\Sigma$ (also called $\Sigma$-patterns),
respectively, and provides models that interpret the symbols
relationally, which in turn yield a \emph{semantic validity} relation
$(S,\Sigma,A)\models\varphi$ between theories $(S,\Sigma,A)$ and
$\Sigma$-patterns $\varphi$.
Matching logic also has a Hilbert-style complete proof system, which allows
us to derive new patterns $\varphi$ from given theories $(S,\Sigma,A)$,
written $(S,\Sigma,A)\vdash\varphi$.
When the sorts and signature are understood, we omit them; for example,
the completeness of matching logic then states that for any matching logic
theory $(S,\Sigma,A)$ and any $\Sigma$-pattern $\varphi$, we have
$A \models \varphi$ iff $A \vdash \varphi$.

...\improvement{Will add more here as we finalize the notation.
we need some convincing example.  Maybe parametric maps?}

\section{Matching Logic}
\label{sec:matching-logic}

\newcommand{\Var}{\textit{Var}}

In this section we first recall basic matching logic syntax and semantics
notions from~\cite{rosu-2017-lmcs} at a theoretical level.
\improvement{
We should make this paper self-contained in terms of definitions
and only refer to \cite{rosu-2017-lmcs} for details and proofs.
We want people who trust \cite{rosu-2017-lmcs} to not have to leave
this paper in order to understand the semantics of \K.
So we should define signatures, symbols, patterns, models,
satisfaction, proof system, etc.
}
Then we discuss schematic/parametric ways to finitely define infinite
matching logic theories.
Finally, we introduce theoretical foundations underlying the
notion of ``builtins''.

\subsection{Syntax}
\label{sec:ML-syntax}

Assume a matching logic \emph{signature} $(S, \Sigma)$, where $S$ is the
set of its \emph{sorts} $S$ and $\Sigma$ is the set of its \emph{symbols}.
When $S$ is understood, we write just $\Sigma$ for a signature instead of
$(S,\Sigma)$. 
For each sort $s \in S$, assume a set $\Var_s$ of \emph{variables} of
sort $s$.
We partition $\Sigma$ in sets $\Sigma_{s_1 \ldots s_n, s}$ of symbols
of \emph{arity} $s_1\ldots s_n,s$, where
$s_1,\ldots, s_n, s \in S$.
The formulae of matching logic are called \emph{patterns}, although we
may also call them \emph{formulae}.
Patterns of sort $s \in S$ are generated by the following grammar:
\begin{align*}
\varphi_s \Coloneqq\  &x \quad \text{where $x \in \Var_s$} 
\\
\mid\  &\sigma(\varphi_{s_1},...,\varphi_{s_n}) \quad\
\text{where $\sigma \in \Sigma_{s_1 \ldots s_n, s}$ and
$\varphi_{s_1},...,\varphi_{s_n}$ of appropriate sorts} \\
\mid\  &\varphi_s \wedge \varphi_s \\
\mid\  &\neg \varphi_s \\
\mid\  &\exists x \cln s' . \varphi_s \quad \text{where $x \in N$ and $s' \in S$}
\end{align*}
\begingroup\vspace*{-\baselineskip}
\captionof{figure}{The grammar of matching logic patterns.
For each $s\in S$, $\varphi_s$ are \emph{patterns of sort $s$}.}
\label{ml-grammar}
\vspace*{\baselineskip}\endgroup

Let \Pattern be the $S$-sorted set of patterns.
The grammar above can be infinite, i.e., can have infinitely many
non-terminals and productions, because $S$ and $\Sigma$ can be
infinite.
Also, as usual, it only defines the syntax of formulae and not
their semantics.
For example, patterns $x \wedge y$ and $y \wedge x$ are distinct elements in
the language of the grammar, in spite of them being semantically/provably
equal in matching logic.
For notational convenience, we take the liberty to use mix-fix syntax for
operators in $\Sigma$ and parentheses for grouping.
Also, we take the freedom to suffix variables with their sort preceded
by a colon whenever we want to clarify their sort in a pattern.
For example, if $\Nat \in S$ and
$\_+\_, \_*\_ \in \Sigma_{\Nat \times \Nat, \Nat}$
then we may write ``$(x\cln\Nat + y\cln\Nat)*z\cln\Nat$'' instead of
``$\_*\_(\_+\_(x,y),z)$ and $x,y,z\in\Nat$''.
More notational conventions will be introduced along the way
as we use them. 
We adopt the following derived constructs (``syntactic sugar''): %\vspace*{-1ex}
$$\begin{array}{rcl@{\hspace*{10ex}}rcl}
\top_{\!\!s} & \equiv & \exists x\!:\!s \,.\, x &
\varphi_1 \ra \varphi_2 & \equiv & \neg\varphi_1 \vee \varphi_2 \\
\bot_{s} & \equiv & \neg \top_{\!\!s} &
\varphi_1 \lra \varphi_2 & \equiv & (\varphi_1 \ra \varphi_2) \wedge
 (\varphi_2 \ra \varphi_1) \\
\varphi_1 \vee \varphi_2 & \equiv & \neg(\neg\varphi_1\wedge\neg\varphi_2) &
\forall x . \varphi & \equiv & \neg(\exists x . \neg\varphi) \\
%\varphi_1 = \varphi_2 & \equiv & \varphi_1 \lra \varphi_2
\end{array}
%\vspace*{-1ex}
$$
We adapt from first-order logic the notions of \emph{free variable}
($\FV(\varphi)$ is the set of free variables of $\varphi$) and of
variable-capture-free \emph{substitution} ($\varphi[\varphi'/x]$ denotes
$\varphi$ whose free occurrences of $x$ are replaced with $\varphi'$, possibly
renaming bound variables in $\varphi$ to avoid capturing free variables of
$\varphi'$).

A matching logic \emph{theory} is a triple $(S, \Sigma, A)$ where
$(S,\Sigma)$ is a signature and $A$ is a set of patterns called \emph{axioms}.
When $S$ is understood or not important, we write $(\Sigma,A)$ instead of $(S,\Sigma,A)$.

\subsection{Semantics and Basic Properties}
\label{sec:semantics}

A \emph{matching logic $(S,\Sigma)$-model} $M$ consists of:
An $S$-sorted set $\{M_s\}_{s\in S}$, where each set $M_s$,
called the \emph{carrier of sort $s$ of $M$}, is assumed
non-empty; and a function
$\sigma_M:M_{s_1}\times\cdots\times M_{s_n} \rightarrow {\cal P}(M_s)$
for each symbol $\sigma\in\Sigma_{s_1\ldots s_n,s}$, called the
\emph{interpretation} of $\sigma$ in $M$.
It is important to note that in matching logic symbols are interpreted as
functions into power-set domains, that is, as \emph{relations}, and not as
usual functions like in FOL.
We tacitly use the same notation $\sigma_M$ for its extension
to argument sets,
${\cal P}(M_{s_1})\times\cdots\times {\cal P}(M_{s_n}) \rightarrow {\cal P}(M_s)$.
When $S$ is understood we may call $M$ a \emph{$\Sigma$-model}, and when
both $S$ and $\Sigma$ are understood we call it simply a \emph{model}.
We let $\Mod(S,\Sigma)$, or $\Mod(\Sigma)$ when $S$ is understood, denote
the (category of) models of a signature $(S,\Sigma)$.
%
Given a model $M$ and a map
$\rho:\Var\rightarrow M$, called an \emph{$M$-valuation}, let its extension
$\overline{\rho}:\Pattern\rightarrow{\cal P}(M)$
be inductively defined as follows:\vspace*{-2ex}
\begin{itemize}\itemsep-1ex
\item $\overline{\rho}(x) = \{\rho(x)\}$, for all $x\in\Var_s$
\item $\overline{\rho}(\sigma(\varphi_{1},\ldots,\varphi_{n}))=
\sigma_M(\overline{\rho}(\varphi_1),\ldots \overline{\rho}(\varphi_n))$ for all
$\sigma\in\Sigma_{s_1...s_n,s}$ and appropriate $\varphi_1,...,\varphi_n$
%\item $\overline(\rho)(\top_{\!\!s}) = M_s$
\item $\overline{\rho}(\neg\varphi) = M_s \ \backslash\ \overline{\rho}(\varphi)$ for all
$\varphi\in\Pattern_s$
\item $\overline{\rho}(\varphi_1 \wedge \varphi_2) =
\overline{\rho}(\varphi_1) \cap \overline{\rho}(\varphi_2)$
for all $\varphi_1, \varphi_2$ patterns of the same sort
\item $\overline{\rho}(\exists x . \varphi) =
\bigcup\{\overline{\rho'}(\varphi) \mid \rho':\Var\rightarrow M,\ 
\rho'\!\!\upharpoonright_{\Var\backslash\{x\}} =
\rho\!\!\upharpoonright_{\Var\backslash\{x\}}\}
= \bigcup_{a\in M} \overline{\rho[a/x]}(\varphi)
$
\end{itemize}\vspace*{-.5ex}
where `` $\backslash$'' is set difference,
``$\rho\!\!\upharpoonright_V$'' is
$\rho$ restricted to $V \subseteq \Var$,
and ``$\rho[a/x]$'' is map $\rho'$ with $\rho'(x)=a$ and $\rho'(y)=\rho(y)$ if
$y\neq x$.
If $a\in \overline{\rho}(\varphi)$ then we say $a$ \emph{matches}
$\varphi$ (with witness $\rho$).

Pattern $\varphi_s$ is an \emph{$M$-predicate}, or a
\emph{predicate in $M$}, iff for any $M$-valuation $\rho:\Var\rightarrow M$,
it is the case that $\overline{\rho}(\varphi_s)$ is either $M_s$ (it holds) or
$\emptyset$ (it does not hold).
Pattern $\varphi_s$ is a \emph{predicate} iff it is a predicate in all
models $M$.
For example, $\top_s$ and $\bot_s$ are predicates, and if $\varphi$,
$\varphi_1$ and $\varphi_2$ are predicates then so are $\neg\varphi$,
$\varphi_1 \wedge \varphi_2$, and $\exists x\,.\,\varphi$.
That is, the logical connectives of matching logic preserve the predicate
nature of patterns.
Model $M$ \emph{satisfies} $\varphi_s$, written ${M}\models \varphi_s$, iff
$\overline{\rho}(\varphi_s) = M_s$ for all $\rho:\Var\rightarrow M$.
Pattern $\varphi$ is \emph{valid}, written $\models \varphi$,
iff ${M} \models \varphi$ for all ${M}$.
If $A\subseteq\Pattern$ then ${M} \models A$ iff
${M} \models \varphi$ for all $\varphi\in A$.
$A$ \emph{entails} $\varphi$, written $A \models \varphi$,
iff for each ${M}$, ${M} \models A$ implies ${M} \models \varphi$.
We may subscript $\models$ with the signature whenever we feel it
clarifies the presentation; that is, we may write $\models_{(S,\Sigma)}$ or
$\models_\Sigma$ instead of $\models$.
A \emph{matching logic specification} is a triple $(S,\Sigma,A)$, or
just $(\Sigma,A)$ when $S$ is understood, with $A$ a set of $\Sigma$-patterns.
Given matching logic specification $(\Sigma,A)$ we let
$\Mod(\Sigma,A)$, also denoted by $\denote{(\Sigma,A)}$ be its (category of)
models $\{M \ \mid \ M \in \Mod_{\Sigma},\ M \models_{\Sigma} A \}$.

A signature $(S',\Sigma')$ is called a \emph{subsignature} of $(S,\Sigma)$, written
$(S',\Sigma') \hookrightarrow(S,\Sigma)$, if and only if $S' \subseteq S$ and
$\Sigma' \subseteq \Sigma$.
If $M \in \Mod(\Sigma)$ then we let
$\reduct{M}{\Sigma'} \in \Mod(\Sigma')$ denote its
\emph{$\Sigma'$-reduct}, or simply its \emph{reduct} when
$\Sigma'$ is understood, defined as follows:
$(\reduct{M}{\Sigma'})_{s'} = M_{s'}$ for any $s'\in S'$ and
$\sigma'_{\reductscript{M}{\Sigma'}} = \sigma'_M$ for any $\sigma'\in\Sigma'$.
It may help to think of signatures as interfaces and of models as
\emph{implementations} of such interfaces.
Indeed, models provide concrete values for each sort, and concrete relations
for symbols.
Then the reduct $\reduct{M}{\Sigma'}$ can be regarded as a ``wrapper'' of
the implementation $M$ of $\Sigma$ turning it into an implementation of
$\Sigma'$, or a reuse of a richer implementation in a smaller context.

\subsection{Useful Symbols and Notations}
\label{sec:useful}

Matching logic is rather poor by default.
For example, it has no functions, no predicates, no equality, and although
symbols are interpreted as sets and variables are singletons, it has no
membership or inclusion.
All these operations are very useful, if not indispensable in practice.
Fortunately, they and many others can be defined axiomatically in matching
logic.
That is, whenever we need these in order to define (the semantics of other
symbols in) a matching logic specification $(\Sigma,A)$, we can add
corresponding symbols to $\Sigma$ and corresponding patterns to $A$ as axioms,
so that, in models, the desired symbols or patterns associated to the
desired operations get interpreted as expected.

For any sorts $s_1,s_2\in S$, assume the following \emph{definedness}
symbol and corresponding pattern:
$$
\begin{array}{l@{\hspace*{7ex}}l}
\lceil\_\rceil_{s_1}^{s_2} \ \ \in \Sigma_{s_1,s_2}
& \mbox{\it // Definedness symbol} \\
\lceil x\!:\! s_1 \rceil_{s_1}^{s_2} \ \ \in A & \mbox{\it // Definedness pattern}
\end{array}
$$
Like in many logics, free variables are assumed universally quantified.
So the definedness pattern axiom above should be read as
``$\forall x\cln s_1\,.\,\lceil x \rceil_{s_1}^{s_2}$''.
If $S$ is infinite, then we have infinitely many definedness symbols and patterns
above.
It is easy to show that if $\varphi \in \Pattern_{s_1}$ then
$\lceil\varphi\rceil_{s_1}^{s_2}$ is a predicate which holds iff $\varphi$ is
defined:
if $\rho : \Var \ra M$ then
$\overline{\rho}(\lceil\varphi\rceil_{s_1}^{s_2})$ is either $\emptyset$
(i.e., $\overline{\rho}(\bot_{s_2})$)
when $\overline{\rho}(\varphi) = \emptyset$
(i.e., $\varphi$ undefined in $\rho$), or is $M_{s_2}$
(i.e., $\overline{\rho}(\top_{s_2})$) 
when $\overline{\rho}(\varphi) \neq \emptyset$ (i.e., $\varphi$ defined).

We also define \emph{totality}, $\lfloor\_\rfloor_{s_1}^{s_2}$, as a derived
construct dual to definedness:
$$
\begin{array}{lcl}
\lfloor\varphi\rfloor_{s_1}^{s_2}
& \equiv &
\neg\lceil\neg\varphi\rceil_{s_1}^{s_2}
\end{array}
$$
Totality also behaves as a predicate.
It states that the enclosed pattern is matched by all values.
That is, if $\varphi \in \Pattern_{s_1}$ then $\lfloor\varphi\rfloor_{s_1}^{s_2}$
is a predicate where if $\rho : \Var \ra M$ is any valuation
then $\overline{\rho}(\lfloor\varphi\rfloor_{s_1}^{s_2})$ is either $\emptyset$
(i.e., $\overline{\rho}(\bot_{s_2})$)
when $\overline{\rho}(\varphi) \neq M_{s_1}$
(i.e., $\varphi$ is not total in $\rho$), or is $M_{s_2}$
(i.e., $\overline{\rho}(\top_{s_2})$) 
when $\overline{\rho}(\varphi) = M_{s_1}$
(i.e., $\varphi$ is total).

\emph{Equality} can be defined quite compactly using pattern totality and
equivalence.
For each pair of sorts $s_1$ (for the compared patterns) and
$s_2$ (for the context in which the equality is used), we define
$\_=_{s_1}^{s_2}\_$ as the following derived construct:
$$
\begin{array}{@{}rcll}
\varphi =_{s_1}^{s_2} \varphi' & \ \ \ \ \ \equiv \ \ \ \ \ &
\lfloor\varphi \lra \varphi'\rfloor_{s_1}^{s_2}
& \ \ \ \ \ \mbox{where } \varphi,\varphi' \in \Pattern_{s_1}
\end{array}
$$
Equality is also a predicate.
if $\varphi,\varphi' \in \Pattern_{s_1}$ and $\rho : \Var \ra M$ then
$\overline{\rho}(\varphi =_{s_1}^{s_2} \varphi') = \emptyset$
iff $\overline{\rho}(\varphi) \neq \overline{\rho}(\varphi')$, and
$\overline{\rho}(\varphi =_{s_1}^{s_2} \varphi') = M_{s_2}$
iff $\overline{\rho}(\varphi) = \overline{\rho}(\varphi')$.

Similarly, we can define \emph{membership}:
if $x\in\Var_{s_1}$, $\varphi\in\Pattern_{s_1}$ and $s_2\in S$, then
let
$$
\begin{array}{@{}rcll}
x \in_{s_1}^{s_2} \varphi & \ \ \ \ \ \equiv \ \ \ \ \ &
\lceil x \wedge \varphi\rceil_{s_1}^{s_2}
& % \ \ \ \ \ \mbox{where } x \in \Var_{s_1},\varphi\in \Pattern_{s_1}\\
\end{array}
$$
Membership is also a predicate.
Specifically, for any $\rho:\Var\ra M$,
$\overline{\rho}(x \in_{s_1}^{s_2} \varphi) = \emptyset$
iff $\rho(x) \not\in \overline{\rho}(\varphi)$, and
$\overline{\rho}(x \in_{s_1}^{s_2} \varphi) = M_{s_2}$
iff $\rho(x) \in \overline{\rho}(\varphi)$.

Since $s_1$ and $s_2$ can usually be inferred from context,
we write $\lceil\_\rceil$ or $\lfloor\_\rfloor$ instead of
$\lceil\_\rceil_{s_1}^{s_2}$ or $\lfloor\_\rfloor_{s_1}^{s_2}$, respectively,
and similarly for the equality and membership.
Also, if the sort decorations cannot be inferred from context, then we assume
the stated property/axiom/rule holds for all such sorts.
\info{Refer to this later when we talk about parameters.}
%
For example, the generic pattern axiom ``$\lceil x \rceil$ where $x\in\Var$''
replaces all the axioms $\lceil x\!:\!s_1 \rceil_{s_1}^{s_2}$ above for all
the definedness symbols for all the sorts $s_1$ and $s_2$.

Note that, by default, symbols are interpreted as relations in matching logic.
It is often the case, though, that we want symbols to be interpreted as
\emph{functions}.
This can be easily done by axiomatically constraining those symbols to evaluate to
singletons.
For example, if $f$ is a unary symbol, then the pattern equation
``$\forall x\,.\,\exists y\,.\,f(x) = y$'' (the convention for free variables
allows us to drop the universal quantifier) states that in any model
$M$, the set $f_M(a)$ contains precisely one element for any $a\in M$.
%
Inspired from similar notations in other logics,
we adopt the familiar notation
``$\sigma : s_1 \times \cdots \times s_n \ra s$''
to indicate that $\sigma$ is a symbol in $\Sigma_{s_1\ldots s_n,s}$ and that
the pattern
$
\exists y\,.\,\sigma(x_1,\ldots,x_n) = y
$ is in $A$.
In this case, we call $\sigma$ a \emph{function symbol} or even just a
\emph{function}.
Patterns built with only function symbols are called
\emph{term patterns}, or simply just \emph{terms}.

\unsure{Should we discuss constructors, too?}

\subsection{Sound and Complete Deduction}
\label{sec:deduction}

Currently, our sound and complete proof system for matching logic extends that
of first-order logic with equality with axioms and proof rules for membership.
In order for this to be feasible, we need equality and membership, which are
available when the definedness symbol is available, as seen in
Section~\ref{sec:useful}.
Therefore, in this section we assume a matching logic theory $(S,\Sigma,A)$
which includes all the definedness symbols discussed in Section~\ref{sec:useful}
(and thus also totality, equality and membership).
We conjecture that it is possible to craft a proof system that does not rely on
the existence of definedness symbols.
Nevertheless, that will not significantly change the \K semantics approach taken
in this paper, because all the existing axioms and proof rules will be proven as
lemmas in the new proof system.
Therefore, any proofs done with the proof system below will be easily translatable
to proofs done with the new proof system, whenever the latter will be available.

\newcommand{\sequent}[2]{{#1}\vdash{#2}}

Our proof system is a Hilbert-style proof system (not to be confused with a
Gentzen-style proof system).
To avoid any confusion about our notation and to remind the reader the
basics of axiom and proof rule \emph{schemas}, we start by briefly recalling
what a Hilbert-style proof system is, but for specificity we do it in the
context of matching logic.
A \emph{proof rule} is a pair $(\{\varphi_1,...,\varphi_n\},\varphi)$,
written
$$
\frac{
\varphi_1 \ \ ... \ \ \varphi_n
}{\varphi}
$$
The formulae $\varphi_1$, ..., $\varphi_n$ are called the \emph{hypotheses}
and $\varphi$ is called the \emph{conclusion} of the rule.
The order in which the hypotheses occur in a proof rule is irrelevant.
When $n = 0$ we call the proof rule an \emph{axiom} and take the freedom to
drop the empty hypotheses and the separating line, writing it simply as
``$\varphi$''.
A proof system allows us to \emph{formally prove} or \emph{derive} formulae.
Specifically, a proof system yields a \emph{provability relation}, written
$\sequent{A}{\varphi}$, for any given specification $(\Sigma,A)$, defined
inductively as follows:
$\sequent{A}{\varphi}$ if $\varphi \in A$; and
$\sequent{A}{\varphi}$ if there is a proof rule like above such that
$\sequent{A}{\varphi_1}$, ..., $\sequent{A}{\varphi_n}$.
Formulae in $A$ can therefore be regarded as axioms, and we even take the
freedom to call them axioms when there is no misunderstanding.
However, note that a proof system is fixed for the target logic, including
all its axioms (i.e., proof rules with no hypotheses).

Proof systems can be and typically are infinite, that is, contain infinitely
many proof rules.
To write them using finite resources (space, time), we make use of \emph{proof schemas}
and \emph{meta-variables}.
As an example, let us recall the usual proof system of propositional logic,
which is also included in the proof system we propose here for matching logic:

\vspace*{2ex}

\noindent
\underline{Propositional calculus proof rules:}

\begin{quote}
1. $\varphi_1 \ra (\varphi_2 \ra \varphi_1)$
\hfill \textsc{(Propositional$_1$)}
\end{quote}

\begin{quote}
2. $(\varphi_1 \ra (\varphi_2 \ra \varphi_3)) \ra ((\varphi_1 \ra \varphi_2) \ra (\varphi_1 \ra \varphi_3))$
\hfill \textsc{(Propositional$_2$)}
\end{quote}

\begin{quote}
3. $(\neg \varphi_1 \ra \neg\varphi_2) \ra (\varphi_2 \ra \varphi_1)$
\hfill \textsc{(Propositional$_3$)}
\end{quote}

\begin{quote}
4. $\displaystyle\frac{\varphi_1 \ \ \ \ \varphi_1 \ra \varphi_2}{\varphi_2}$
\hfill \textsc{(Modus Ponens)}
\end{quote}

In propositional logic, $\varphi_1$, $\varphi_2$ and $\varphi_3$ above are
meta-variables ranging over propositions.
The first three are \emph{axiom schemas} while the fourth is a proper
\emph{rule schema}.
Schemas can be regarded as templates, which specify infinitely many instances,
one for each instance of the meta-variables.
We take the four proof rule schemas of propositional logic unchanged and
regard them as proof rule schemas for matching logic.
Note, however, that the \emph{meta-variables now range over patterns} of
the same sort, and thus there is a schema for each sort.

Matching logic also includes the proof system of first-order logic with
equality.
However, as explained in \cite{rosu-2017-lmcs}, we prefer to replace the
FOL substitution proof rule with two rules, called
\emph{functional substitution}
and \emph{functional variable} below:

\vspace*{2ex}

\noindent
\underline{First-order logic with equality proof rules:}

\begin{quote}
5. $\vdash (\forall x\,.\,\varphi_1\ra\varphi_2) \ra (\varphi_1 \ra \forall x\,.\,\varphi_2)$
when $x\not\in\FV(\varphi_1)$
\hfill \textsc{($\forall$)}
\end{quote}

\begin{quote}
6. $\displaystyle\frac{\varphi}{\forall x\,.\,\varphi}$
\hfill \textsc{(Universal Generalization)}
\end{quote}

\begin{quote}
7. $\vdash (\forall x\,.\,\varphi) \wedge
  (\exists y\,.\,\varphi'=y) \ra \varphi[\varphi'/x]$
\hfill \textsc{(Functional Substitution)}
\improvement{Need to define functional patterns.}
\end{quote}

\begin{quote}
8. $\exists y\,.\,x=y$
\hfill \textsc{(Functional Variable)}
\end{quote}

\begin{quote}
9. $\varphi = \varphi$
\hfill \textsc{(Equality Introduction)}
\end{quote}

\begin{quote}
10. $\varphi_1=\varphi_2 \mathrel\wedge \varphi[\varphi_1/x] \ra \varphi[\varphi_2/x]$
\hfill \textsc{(Equality Elimination)}
\end{quote}

In addition to the above rules borrowed from FOL with equality, matching
logic also introduces the following rules for (reasoning about) membership.

\vspace*{2ex}

\noindent
\underline{Membership rules:}

\begin{quote}
11. $\displaystyle\frac{\varphi}{\forall x\,.\,x\in\varphi}$
\hfill \textsc{(Membership Introduction)}
\end{quote}

\begin{quote}
12. $\displaystyle\frac{\forall x\,.\,x\in\varphi}{\varphi}$
\hfill \textsc{(Membership Elimination)}
\end{quote}

\begin{quote}
13. $x \in y = (x=y)$ when $x,y\in\Var$
\hfill \textsc{(Membership Variable)}
\end{quote}

\begin{quote}
14. $x\in\neg\varphi = \neg(x\in\varphi)$
\hfill \textsc{(Membership $\neg$)}
\end{quote}

\begin{quote}
15. $x\in\varphi_1\wedge\varphi_2 = (x\in\varphi_1) \wedge (x\in\varphi_2)$
\hfill \textsc{(Membership $\wedge$)}
\end{quote}

\begin{quote}
16. $(x\in\exists y\,.\,\varphi) = \exists y\,.\,(x\in\varphi)$ when $x,y\in\Var$ distinct
\hfill \textsc{(Membership $\exists$)}
\end{quote}

\begin{quote}
17. $\begin{array}{l}x\in\sigma(\varphi_1,...,\varphi_{i-1},\varphi_i,\varphi_{i+1},...,\varphi_n) = \\ \exists y\,.\, (y \in\varphi_i \mathrel\wedge x \in\sigma(\varphi_1,...,\varphi_{i-1},y,\varphi_{i+1},...,\varphi_n))\end{array}$
\hfill \textsc{(Membership Symbol)}
\end{quote}

The following result establishes the soundness and completeness
of the proof system above:

\begin{theorem}\cite{rosu-2017-lmcs}
\label{thm:completeness}
For any matching logic specification $(\Sigma,A)$ and $\Sigma$-pattern
$\varphi$, $A \models \varphi$ iff $\sequent{A}{\varphi}$.
\end{theorem}

Note that Theorem~\ref{thm:completeness} also holds when the matching logic
specification is infinite, that is, when it has infinitely many sorts and
symbols in $\Sigma$ and infinitely many axioms in $A$.


\section{Finite Mechanisms to Define Infinite Theories}
\label{sec:finite-mechanisms}

The theoretical results discussed so far imposed no finiteness
restrictions on the sets of sorts, symbols, or patterns that form a matching
logic theory.
In practice, however, like in many other logics or formalisms, we have to
limit ourselves to finitely describable theories.
The simplest approach to achieve that would be to require the theories to be
finite; however, like in many other logics and formalisms, such a requirement
would simply be too strong to be practical.
Instead, we have to adopt or develop conventions, mechanisms and/or languages
that allow us to describe potentially infinite theories using a finite amount
of resources (paper, space, characters, etc.).
For example, many logics allow \emph{axiom schemas} as a way to finitely
define infinite theories.

To prepare the ground for our proposal in Section~\ref{sec:syntax-of-kore},
we here discuss, informally, some ways to finitely describe infinite theories.
Let us start with sorts.
Suppose that we have a finite set of \emph{basic sorts}, such as
$\Nat$, $\Int$, $\Bool$, etc.
Below are several \emph{sort schema} examples that allow us to extend the set
of sorts with infinitely many new sorts:
$$
\begin{array}{rl}
\parametric{\List}{s} &
\textrm{for any sort $s$} \\
\parametric{\Set}{s} &
\textrm{for any sort $s$} \\
\parametric{\Bag}{s} &
\textrm{for any sort $s$} \\
\parametric{\Bag_p}{s} &
\textrm{for any sort $s$ which is not of the form $\parametric{\Bag_p}{\_}$} \\
\parametric{\Map}{s,s'} &
\textrm{for any sorts $s,s'$ \ \ \ // for (partial) maps from keys of sort $s$ to values of sort $s'$} \\
\parametric{\Map_p}{s,s'} &
\textrm{for any sorts $s,s'$ such that $s$ is not of the form $\parametric{\Map_p}{\_,\_}$}
\\
\parametric{\Context}{s,s'} &
\textrm{for any sorts $s,s'$ \ \ \ // for contexts with holes of sort $s$ and results of sort $s'$}
\end{array}
$$
Sort schemas, like all schemas, have a \emph{least fixed-point}
interpretation;
that is, they can be regarded as sort constructors which
{\em inductively define} a (potentially) infinite set of sorts.
The five sort schemas above together with the basic sorts, for example,
generate infinitely many sorts, such as
$\parametric{\List}{\Nat}$,
$\parametric{\Bag}{\parametric{\List}{\Nat}}$,
$\parametric{\Map}{\parametric{\List}{\Int},\parametric{\Set}{\Int}}$,
$\parametric{\Context}{\parametric{\Set}{\Int},\parametric{\Map}{\Int,\Bool}}$,
etc.
Note that sort schemas, like all schemas, can have \emph{side conditions}.
For example, the schema $\parametric{\Bag_p}{s}$ (of \underline{p}roper bags)
disallows instances where $s$ is already a proper bag.
In general, to formally write side conditions over schema parameters we need
access to a \emph{meta-level}.
We will do this in Section~\ref{sec:meta-level}, but for now we will continue
to use side conditions informally.

Let us now move to symbols.
Here are a few \emph{symbol schemas}, defining infinitely many
symbols:\info{Make sure we always use the same symbol for empty sequences of sorts.}
$$
\begin{array}{rl}
\parametric{\nil}{s} \in \Sigma_{*,\parametricscript{\List}{s}} &
\textrm{for any sort $s$} \\
\parametric{\cons}{s} \in \Sigma_{s\times\parametricscript{\List}{s},\parametricscript{\List}{s}} &
\textrm{for any sort $s$} \\
\parametric{\append}{s} \in \Sigma_{\parametricscript{\List}{s}\times\parametricscript{\List}{s},\parametricscript{\List}{s}} &
\textrm{for any sort $s$}
\\[2ex]
\parametric{\emptyMap}{s,s'} \in \Sigma_{*,\parametricscript{\Map}{s,s'}} &
\textrm{for any sorts $s,s'$} \\
\parametric{\bindMap}{s,s'} \in \Sigma_{s\times s',\parametricscript{\Map}{s,s'}} &
\textrm{for any sorts $s,s'$} \\
\parametric{\mergeMap}{s,s'} \in \Sigma_{\parametricscript{\Map}{s,s'}\times \parametricscript{\Map}{s,s'},\parametricscript{\Map}{s,s'}} &
\textrm{for any sorts $s,s'$} \\
\end{array}
$$
And here are some \emph{pattern schemas}, each defining infinitely many patters:
$$
\begin{array}{rl}
\parametric{\append}{s}(\parametric{\nil}{s},l'\cln\parametric{\List}{s})
=_{\parametricscript{\List}{s}}^{s'} l' %\cln\parametric{\List}{s}
& \textrm{for any sorts $s, s'$}
\\[1.5ex]
\begin{array}{@{}l@{}}
\parametric{\append}{s}(\parametric{\cons}{s}(x\cln s,l\cln\parametric{\List}{s}),l'\cln\parametric{\List}{s})
\ =_{\parametricscript{\List}{s}}^{s'} 
\\
\parametric{cons}{s}(x\cln s,\parametric{\append}{s}(
l%\cln\parametric{\List}{s}
,
l'%\cln\parametric{\List}{s}
))
\end{array}
& \textrm{for any sorts $s, s'$}
\\[3.5ex]
\parametric{\mergeMap}{s,s'}(\parametric{\emptyMap}{s,s'},m\cln\parametric{\Map}{s,s'})
=_{\parametricscript{\Map}{s,s'}}^{s''} m %\cln\parametric{\List}{s}
& \textrm{for any sorts $s, s', s''$}
\\[1.5ex]
\begin{array}{@{}l@{}}
\parametric{\mergeMap}{s,s'}(m\cln\parametric{\Map}{s,s'},m'\cln\parametric{\Map}{s,s'})
=_{\parametricscript{\Map}{s,s'}}^{s''}
\\
\parametric{\mergeMap}{s,s'}(m'\cln\parametric{\Map}{s,s'},m\cln\parametric{\Map}{s,s'})
\end{array}
& \textrm{for any sorts $s, s', s''$}
\\[1.5ex]
...
\end{array}
$$

Note that all the sort, symbol and pattern schemas above are parametric in
sorts only.
In theory, they can be parameterized with anything, including with integer
numbers, with symbols, and even with arbitrary patterns.
We found it sufficient in practice to parameterize sort and symbol schemas with
sort parameters only, so for the time being we do not consider any other
parameters for these.
However, pattern schemas sometimes need to be parameterized with symbols and
patterns in addition to sorts.
Consider, for example, the following pattern schema describing the important
property of substitution when applied to a pattern rooted in a symbol:
$$
\begin{array}{rl}
\sigma(\varphi_1,...,\varphi_n)[\varphi/x:s']
=_s^{s''} 
\sigma(\varphi_1[\varphi/x],...,\varphi_n[\varphi/x])
&
\textrm{for any sorts $s, s', s'', s_1,...,s_n$,}
\\
& \textrm{any symbol $\sigma\in\Sigma_{s_1\times...\times s_n, s}$,}
\\
& \textrm{and any pattern $\varphi$ of sort $s$}
\end{array}
$$
The above pattern schema is parametric in sorts, symbols and patterns, and,
of course, has infinitely many instances.

We have seen some simple side conditions in the examples of sort schemas
above.
Pattern schemas, however, tend to have more complex side conditions.
Below are several other common examples of pattern schemas, some of them
with nontrivial side conditions:
$$
\begin{array}{rl}
\varphi[\varphi_1/{x\cln s}] \wedge (\varphi_1 =_s^{s'} \varphi_2) \rightarrow \varphi[\varphi_2/{x\cln s}]
&\textrm{where $s,s'$ are any sorts, $\varphi$ any pattern of} \\
& \textrm{sort $s'$, and $\varphi_1,\varphi_2$ any patterns of sort $s$}
\\[2ex]
\forall x\cln s . \varphi \rightarrow \varphi[t/x]
&\textrm{where $s$ is any sort and $t$ is any \emph{syntactic pattern}, or \emph{term}}, \\
& \textrm{or sort $s$, i.e., one containing only variables and symbols}
\\[2ex]
%(\lambda x . \varphi)\varphi' = \varphi[\varphi'/x]
%& \textrm{where $\varphi$, $\varphi'$ are patterns containing only}
%\\
%& \textrm{variables, $\lambda$ binders and application symbols}
%\\[2ex]
\varphi_1 \mathrel{\texttt{+}} \varphi_2 = \varphi_1 +_\Nat \varphi_2
& \textrm{where $\varphi$, $\varphi'$ are \emph{ground} syntactic patterns of sort $\Nat$,}
\\
&\textrm{that is, patterns built only with symbols \texttt{zero} and \texttt{succ}}
\\[2ex]
(\varphi_1 \rightarrow \varphi_2) \rightarrow
(\varphi[\varphi_1 / x] \rightarrow \varphi[\varphi_2 / x])
& \textrm{where $\varphi$ is a \emph{positive context in $x$}, that is, a pattern}
\\
& \textrm{containing only one occurrence of $x$ with no negation ($\neg$)}
\\
&\textrm{on the path to $x$, and where $\varphi_1$, $\varphi_2$ are any patterns}
\\
&\textrm{having the same sort as $x$}
\end{array}
$$

One of the major goals of this paper is to propose a formal language
and an implementation of it that allow us to finitely specify potentially
infinite matching logic theories presented with finitely many sort, symbol
and pattern schemas.

\section{Important Case Studies}

In this section we illustrate the power of matching logic by showing how it can
handle binders, fixed-points, contexts, and rewriting and reachability.
These important notions or concepts can be defined as syntactic sugar or as
particular theories in matching logic, so that the uniform matching logic proof
system in Section~\ref{sec:deduction} can be used to reason about all of these.
In particular, \K can now be given semantics fully in matching logic.
That is, a \K language definition becomes a matching logic theory, and the
various tools that are part of the \K framework become best-effort
implementations of targeted proof search using the deduction system in
Section~\ref{sec:deduction}.

\subsection{Binders}
\label{sec:binders}

The \K framework allows to define binders, such as the $\lambda$ binder in
$\lambda$-calculus, using the attribute \texttt{binder}.
But what does that really mean?
Matching logic appears to provide no support for binders, except for having
its own binder, the existential quantifier $\exists$.
Here we only discuss untyped $\lambda$-calculus, but the same ideas apply to
any calculus with binders.

Suppose that $S$ consists of only one sort, $\Exp$, for $\lambda$-expressions.
Although matching logic provides an infinite set of variables $\Var_\Exp$ of
sort $\Exp$, we cannot simply define $\lambda\_.\_$ as a symbol in
$\Sigma_{\Var_\Exp \times \Exp, \Exp}$, for at least two reasons:
first, $\Var_\Exp$ is \emph{not} an actual sort at the core level
(as seen in Section~\ref{sec:meta-level}, it is a sort at the meta-level);
second, we want the first argument of $\lambda\_.\_$ to bind its occurrences
in the second argument, and symbols do not do that.
To ease notation, from here on in this section assume that all variables
are in $\Var_\Exp$ and all patterns have sort $\Exp$.

The key observation here is that the $\lambda\_.\_$ construct in
$\lambda$-calculus \emph{performs two important operations}: on the one hand
it builds a binding of its first argument into its second, and one the other
hand it builds a term.
Fortunately, matching logic allows us to separate these two operations, and
use the builtin existential quantifier for binding.
Specifically, we define a symbol $\lambda^0$ and regard $\lambda$ as syntactic
sugar for the pattern that existentially binds its first argument into $\lambda^0$:
$$
\begin{array}{l}
\lambda^0 \in \Sigma_{\Exp\times\Exp,\Exp} \\
\lambda x . e \equiv \exists x . \lambda^0(x,e)
\end{array}
$$
Therefore, $\lambda^0(x,e)$ builds a term (actually a pattern) with no binding
relationship between the its first argument $x$ and other occurrences of $x$ in
term/pattern $e$, and then the existential quantifier $\exists x$ adds the binding
relationship.
Mathematically, we can regard $\lambda^0$ as constructing points (input,output)
on the graph of the function, and then the existential quantifier gives us their
union as stated by its matching logic semantics, that is, the actual function.
Note that this same construction does not work in FOL, because there quantifiers
apply to predicates and not to terms/patters.
It is the very nature of matching logic to not distinguish between function
and predicate symbols that makes the above work.
The application can be defined as an ordinary symbol:
$$
\_\,\_ \in \Sigma_{\Exp \times \Exp,\Exp}
$$

Let us now discuss the axiom patterns.
First, note that we get the $\alpha$-equality property,
$$
\lambda x . e = \lambda y . e[y/x]
$$
essentially for free, because matching logic's builtin existential quantifier
and substitution already enjoy the $\alpha$-equivalence
property~\cite{rosu-2017-lmcs}.
The $\beta$-equality, on the other hand, requires an important side condition.
To start the discussion, let us suppose that we naively define it as follows:
$$
\begin{array}{r@{\hspace*{4ex}}l}
(\lambda x . e)e' = e[e'/x]
&
\textrm{for any \emph{pattern} $e$ \ \ \ \ // this is actually wrong!}
\end{array}
$$
The problem is that $e$ and $e'$ cannot be just any arbitrary patterns.
For example, if we pick $e$ to be $\top$ and $e'$ to be $\bot$, then
we can show that $(\lambda x . \top)\bot = \bot$
(see Section~\ref{sec:semantics}: the interpretation of $\_\,\_$ is empty
when any of its arguments is empty), and since $\top[\bot/x] = \top$ we
get $\top = \bot$, that is, inconsistency.
Matching logic, therefore, provides patterns that were not intended for
$\lambda$-calculus.
The solution is to restrict, with side conditions, the application of
$\beta$-equality to only patterns that correspond to $\lambda$-terms
in the original calculus:
$$
\begin{array}{r@{\hspace*{4ex}}l}
(\lambda x . e)e' = e[e'/x]
& \textrm{where $e$, $e'$ are patterns constructed only with variables}
\\
& \textrm{$\lambda$ binders (via desugaring) and application symbols}
\end{array}
$$
That is, we first identify a syntactic fragment of the universe of
patterns which is in a bijective correspondence with the original
syntactic terms of $\lambda$-calculus, and then restrict the
application of the $\beta$-equality rule to only patterns in that 
fragment.

The above gives us an embedding of $\lambda$-calculus as a theory
in matching logic.
We conjecture that this embedding is a \emph{conservative extension},
that is, if $e$ and $e'$ are two $\lambda$-terms, then $e=e'$ holds
in the original $\lambda$-calculus if and only if the corresponding
equality between patterns holds in the matching logic theory.
The ``only if'' part is easy, because equational reasoning is sound
for matching logic~\cite{rosu-2017-lmcs}, but the ``if'' part appears
to be non-trivial.


\subsection{Fixed Points}
\label{sec:fixed-points}

Similarly to the $\lambda$-binder in Section~\ref{sec:binders}, we can
add a fixed-point $\mu$-binder as follows:
$$
\begin{array}{r@{\hspace*{4ex}}l}
\mu^0 \in \Sigma_{\Exp\times\Exp,\Exp}
\\
\mu x . e \equiv \exists x . \mu^0(x,e)
\\
\mu x . e = e[\mu x.e/x]
& \textrm{where $e$ is a pattern corresponding to a term}
\\
& \textrm{in the original calculus (i.e., constructed with variables,}
\\
& \textrm{$\lambda$ and $\mu$ binders (via desugaring), and application symbols}
\end{array}
$$
Given any model $M$ and interpretation $\rho : \Var \ra M$, pattern $e$
yields a function $e_M : M \rightarrow {\cal P}(M)$ where
$e_M(a) = \overline{\rho[a/x]}(e)$.
Therefore, if we let $X$ be the set $\overline{\rho}(\mu x . e)$, then
the equation of $\mu$ above yields $X = e_M(X)$, that is, $X$ is a fixed point
of $e_M$.

\subsection{Contexts}

both strictness and configuration abstraction

\subsection{Rewriting and Reachability}

as implication and as fixed-points 


\section{Built-ins}
\label{sec:builtins}

It is rarely the case in practice that a matching logic theory, for example
a programming language semantics, is defined from scratch.
Typically, it makes use of built-ins, such as natural/integer/real numbers.
While sometimes builtins can be defined themselves as matching logic theories,
for example Booleans, in general such definitions may require sets of axioms
which are not r.e., and thus may be hard or impossible to encode regardless
of the chosen formalism.
Additionally, different tools may need to regard or use the builtins
differently;
for example, an interpreter may prefer the builtins to be hooked to a
fast implementation as a library, a symbolic execution engine may prefer the
builtins to be hooked to an SMT solver like Z3, while a mechanical program
verifier may prefer a rigorous definition of builtins using Coq, Isabelle,
or Agda.

Recall from Section~\ref{sec:semantics} that the semantics of a matching
logic theory $(\Sigma,A)$ was loosely defined as the collection of all
$\Sigma$-models satisfying its axioms: $\denote{(\Sigma,A)} =
\{M \ \mid \ M \in \Mod_{\Sigma},\ M \models_{\Sigma} A \}$.
To allow all the builtin scenarios above and stay as abstract as possible
w.r.t.~builtins, we generalize matching logic theories and their semantics
as follows.

\begin{definition}
A \emph{matching logic theory with builtins}
$(S_\builtin,\Sigma_\builtin,S,\Sigma,A)$, written as a triple
$(\Sigma_\builtin,\Sigma,A)$ and
called just a \emph{matching logic theory} whenever there is no confusion,
is an ordinary matching logic theory together with a
\emph{subsignature of builtins}
$(S_\builtin,\Sigma_\builtin)\hookrightarrow(S,\Sigma)$.
Sorts in $S_\builtin \subseteq S$ are called \emph{builtin sorts} and symbols in
$\Sigma_\builtin \subseteq \Sigma$ are called \emph{builtin symbols}.
\end{definition}

Therefore, signatures identify a subset of sorts and symbols as builtin,
with the intuition that implementations are now \emph{parametric} in an
implementation of their builtins.
Or put differently, the semantics of a matching logic theory with builtins
is parametric in a model for its builtins:

\begin{definition}
Given a matching logic theory with builtins $(\Sigma_\builtin,\Sigma,A)$ and
a \emph{model of builtins} $B \in \Mod(\Sigma_\builtin)$, we define
the \emph{$B$-semantics} of $(\Sigma_\builtin,\Sigma,A)$ loosely as follows:
$$
\denote{(\Sigma_\builtin,\Sigma,A)}_B = 
\{M \ \mid \ M \in \Mod_{\Sigma},\ M \models_{\Sigma} A,\ \reduct{M}{\Sigma_\builtin} = B \}
$$
We may drop $B$ from $B$-semantics whenever the builtins model is
understood from context.
\end{definition}

Note that $A$ may contain axioms over $\Sigma_\builtin$, which play a dual
role: they filter out the candidates for the models of builtins on the one
hand, and they can be used in reasoning on the other hand\info{For this,
we may want to organize ML as an institution.}.
Theoretically, we can always enrich $A$ with the set of \emph{all} patterns
matched by $B$, and thus all the properties of the model of builtins are
available for reasoning in any context, but note that in practice there may
be no finite or algorithmic way to represent those
(e.g., the set of properties of the ``builtin'' model of natural numbers is
not r.e.).

\section{The Meta-Theory: Reflection in Matching Logic}
<<<<<<< HEAD
\label{sec:meta-level}
Consider a matching logic prover $P$ that decides whether a matching logic 
patter $\varphi$ holds in a matching logic theory $T$. 
The prover $P$ is an executable program written in some programming language, and it has two inputs: a piece of data that \emph{encodes} the pattern $\varphi$, and another piece of data that \emph{encodes} the theory $T$.
With the sound and complete proof system of matching logic that is introduced in~\cite{rosu-2017-lmcs}, we expect the prover $P$ to be a semi-decision procedure---that is, $P$ always halts with success if $T \vdash \varphi$ and either halts with failure or never halts if $T \not\vdash \varphi$.

The main focus in this and the next two sections is not about \emph{how to 
design and implement the prover $P$}, but about \emph{how to encode $\varphi$ 
and $T$ as data that can be fed into $P$ as inputs}.
In other words, we are interested in \emph{representations} of patterns and matching logic theories.
Since any executable programs (in the normal sense) can only handle finite 
inputs, we are in particular interested in \emph{finite representations} of 
patterns and matching logic theories.

In this proposal, we answer the above question by developing a reflection of 
matching logic through a theory called the meta-theory, denoted as $K$.
There has been a good many of studies about reflections in logic, computation, 
and programming.
Brian Smith gave reflection a rather broad definition in~\cite{?}, from which 
we quote that
=======
This section is a follow-up to Section~\cref{sec:finite-mechanisms}, in which 
we introduced various \emph{schema mechanisms} that allow us to define infinite 
theories using a finite amount of resources.
In this and the next few sections, we give such schema mechanisms \emph{a 
formal meaning} by axiomatizing them as a matching logic theory: the 
meta-theory $K$.
We are going to define the meta-theory $K$ in detail in 
Section~\cref{sec:meta-theory-finite}, while before that, we would like to show 
readers the big picture first and point out the relation between our work and 
the studies of \emph{reflection in logic}.



%Consider a matching logic prover $P$ that decides whether a matching logic 
%patter $\varphi$ holds in a matching logic theory $T$. 
%
%The prover $P$ is an executable program written in some programming language, 
%and it has two inputs: a piece of data that \emph{encodes} the pattern 
%$\varphi$, and another piece of data that \emph{encodes} the theory $T$.
%With the sound and complete proof system of matching logic that is introduced 
%in~\cite{rosu-2017-lmcs}, we expect the prover $P$ to be a semi-decision 
%procedure---that is, $P$ always halts with success if $T \vdash \varphi$ and 
%either halts with failure or never halts if $T \not\vdash \varphi$.
%
%The main focus in this and the next two sections is not about \emph{how to 
%design and implement the prover $P$}, but about \emph{how to encode $\varphi$ 
%and $T$ as data that can be fed into $P$ as inputs}.
%In other words, we are interested in \emph{representations} of patterns and 
%matching logic theories.
%Since any executable programs (in the normal sense) can only handle finite 
%inputs, we are in particular interested in \emph{finite representations} of 
%patterns and matching logic theories.

Reflection in logic and programming languages has been extensively studied 
in literature~\cite{?}.
We here quote a rather broad definition by Brain Smith, who in~\cite{?} defines 
reflection as
>>>>>>> 4b8d92b5
\begin{displayquote}
	an entity’s integral ability to represent, operate on,
	and otherwise deal with its self in the same way that
	it represents, operates on and deals with its primary
	subject matter.
\end{displayquote}
Following this definition, the meta-theory $K$ is said to be a {reflective} one 
because 
(1) $K$ itself is a matching logic theory and 
(2) one can use $K$ to study and discuss the properties of matching logic and 
matching logic theories, as shown in the next theorem (the faithfulness 
theorem):
\begin{center}
	\begin{tabular}{cc}
		$
		\prftree[r]{\footnotesize (Upward Reflection)}
		{T \vdash \varphi}
		{K \cup \widehat{T} \vdashfin \Kdeduce(\widehat{\varphi})}
		$
		&
		$
		\prftree[r]{\footnotesize (Downward Reflection)}
		{K \cup \widehat{T} \vdashfin \Kdeduce(\widehat{\varphi})}
		{T \vdash \varphi}
		$
	\end{tabular}
\end{center}
where $\widehat{T}$ is the meta-theory of $T$, $\widehat{\varphi}$ is the 
meta-representation of $\varphi$, and $\Kdeduce$ is a predicate symbol of $K$, 
known as the \emph{truth predicate} in reflection logic because it captures the 
truth in theory $T$. The \emph{lifting} operation ``$\widehat{\ \ \ }$'' brings 
object-level patterns and theories to their 
representations in the meta-level.
Notice that the meta-theory $K$ is defined to be a finite theory. Also, even if 
$T$ could be infinite, its lifting $\widehat{T}$ is a finite theory.
Therefore, the provability relation
$$
K \cup \widehat{T} \vdashfin \Kdeduce(\widehat{\varphi})
$$
is \emph{a probability relation over a finite theory}.

In the following, we will use some examples to show how we can use 
Kore to specify the (infinite) theories and how $K$ gives Kore definitions 
semantics.

\subsection{Example A: Arithmetic \& Parametric Lists}

\begin{lstlisting}[language=kore]
/*** natlist.kore ***/
sort Nat
sort List{S}
symbol zero() : Nat
symbol succ(Nat) : Nat
symbol nil{S}() : List{S}
symbol cons{S}(S, List{S}) : List{S}
symbol append{S}(List{S}, List{S}) : List{S}
axiom{S,S'} equals{List{S}, S'}(
              append{S}(nil{S}(), L:List{S}),
              L:List{S})
\end{lstlisting}

\paragraph{Naming Functions.}
A naming function associates any object to a string, called its \emph{name}.
For example, $\Bool$ is a non-parametric sort in Boolean algebra, and the string ``Bool'' is its name.
$\List$ is a parametric sort, and the string ``List'' is its name.
A naming function is a prerequisite for anything to be represented in the meta-theory $K$ (see Section~\cref{sec:chars-string}), and in Kore we assume the names of anything is itself wrapped with quotation marks.

\begin{center}
	\begin{tabular}{l|r}
		\textbf{Objects} & \textbf{Names}
		\\\hline
		Non-parametric sort $\Nat$ & ``Nat''
		\\\hline
		Parametric sort $\List$ & ``List''
		\\\hline
		Non-parametric symbol $\zero$ & ``zero''
		\\\hline
		Parametric symbol $\nil$ & ``nil''
		\\\hline
		Parametric symbol $\cons$ & ``cons''
		\\\hline
		Parametric symbol $\append$ & ``append''
	\end{tabular}
\captionof{table}{Naming Table of the Theory of Parametric Lists}
\end{center}

\paragraph{Abstract Syntax Trees.}
As soon as we have a naming function, we can encode sorts, symbols, and 
patterns by their abstract syntax trees in the meta-theory $K$.
A majority portion of the meta-theory $K$ is about the construction of abstract 
syntax trees of sorts, symbols, and patterns, and common operations on those 
abstract syntax trees (for more details, please refer to Sections~\cref{sec:ML-sorts-symbols,sec:ML-patterns,sec:meta-theory-sort-parameters}).

\begin{center}
	\begin{tabular}{l|r}
		\textbf{Objects} & \textbf{Abstract Syntax Trees as Patterns in $K$}
		\\\hline
		Non-parametric sort $\Nat$ & $\Ksort(\text{``Nat''}, \KnilKSortList)$
		\\\hline
		Parametric sort $\parametric{\List}{\Nat}$ & $\Ksort(\text{``List''}, \KconsKSortList(\Ksort(\text{``Nat''}, \KnilKSortList),$ \\ & $\KnilKSortList))$
		\\\hline
		Non-parametric constant symbol $\zero$ & $\Ksymbol(\text{``zero''}, \KnilKSortList, \KnilKSortList,$ \\ &
		$\Ksort(\text{``Nat''}, \KnilKSortList))$
		\\\hline
		Parametric symbol $\parametric{nil}{\Nat}$ & See equation~\eqref{nil-Nat}
		\\\hline
		Parametric symbol $\parametric{\cons}{\Nat}$ & See equation~\eqref{cons-Nat}
	\end{tabular}
	\captionof{table}{Objects and Their Abstract Syntax Trees (Without Notation Sugar)}
\end{center}

\paragraph{Sugar for Abstract Syntax Trees.}
As we have seen, abstract syntax trees are huge even for the simplest object.
To simplify our notation with abstract syntax trees, we introduce intermediate symbols (notation sugar) to allow us write more compact patterns in $K$.
For example, instead of writing
$$\Ksort(\text{``Nat''}, \KnilKSortList)$$
over and over again, we introduce a new constant symbol $\KNat$ to the meta-theory with the axiom
$$ \KNat = \Ksort(\text{``Nat''}, \KnilKSortList) $$
For parametric sort $\List$, we introduce a unary symbol $\KList$ which takes a sort as parameter, with axiom
$$ \KList(s) = \Ksort(\text{``List''}, \KconsKSortList(s, \KnilKSortList)) $$
Basically, we could introduce as much notation sugar as we want to the meta-theory in order to make writing abstract syntax trees less painful.

\begin{center}
	\begin{tabular}{l|r}
		\textbf{Objects} & \textbf{Abstract Syntax Trees as Patterns in $K$}
		\\\hline
		Non-parametric sort $\Nat$ & $\KNat$
		\\\hline
		Parametric sort $\parametric{\List}{\Nat}$ & $\KList(\KNat)$
		\\\hline
		Non-parametric constant symbol $\zero$ & $\KSymbolzero$
		\\\hline
		Parametric symbol $\parametric{nil}{\Nat}$ & $\KSymbolnil(\KNat)$
		\\\hline
		Parametric symbol $\parametric{\cons}{\Nat}$ & $\KSymbolcons(\KNat)$
		\\\hline
		Pattern $zero$ & $\Kzero$
		\\\hline
		Pattern $\parametric{\cons}{\Nat}(\zero, \parametric{\nil}{\Nat})$
		& $\Kcons(\KNat, \Kzero, \Knil(\KNat))$
	\end{tabular}
	\captionof{table}{Objects and Their Abstract Syntax Trees (With Notation Sugar)}
	\label{tab:ast-with-sugar}
\end{center}

Such transformation from objects to their abstract syntax trees with notation sugar as shown in Table~\ref{tab:ast-with-sugar} is the \emph{lifting} operation ``$\widehat{\ \ \ }$''.

\paragraph{Declarations as Assertions.}

A Kore definition contains some sort, symbol, and axiom declarations, whose formal semantics are given in the meta-theory with three predicate symbols: $\KsortDeclared$, $\KsymbolDeclared$, and $\KaxiomDeclared$ (See Section~\cref{sec:ML-theories}).

\begin{center}
	\begin{tabular}{l|r}
		\textbf{Declarations} & \textbf{Assertions Added to the Meta-Theory $K$}
		\\\hline
		\texttt{sort Nat} & $\KsortDeclared(\KNat)$
		\\\hline
		\texttt{sort List\{S\}} & $\KsortDeclared(s) \to \KsortDeclared(\KList(s))$
		\\\hline
		\texttt{symbol zero():Nat} & $\KsymbolDeclared(\KSymbolzero)$
		\\\hline
		\texttt{symbol succ(Nat):Nat} & $\KsymbolDeclared(\KSymbolsucc)$
		\\\hline
		\texttt{symbol nil\{S\}():List\{S\}} & $\KsortDeclared(s)\to\KsymbolDeclared(\KSymbolnil(s))$
		\\\hline
		\texttt{symbol cons\{S\}(S,List\{S\}):List\{S\}} & $\KsortDeclared(s)\to\KsymbolDeclared(\KSymbolcons(s))$
        \\\hline
		\texttt{axiom $\varphi$} & $\Kdeduce(\widehat{\varphi})$
		\\\hline
		\texttt{axiom\{S\} $\varphi$} & $\KsortDeclared(s) \to \Kdeduce(\widehat{\varphi})$
		\\\hline
		\texttt{axiom\{S1,..,Sn\} $\varphi$} & $\KsortDeclared(s_1) \wedge \dots \wedge \KsortDeclared(s_n) \to \Kdeduce(\widehat{\varphi})$
	\end{tabular}
	\captionof{table}{Declarations Lift to Assertions}
	\label{tab:declarations-as-assertions}
\end{center}

\paragraph{Lifting Kore Definitions.} Given kore definition ``\texttt{natlist.kore}'', its lifting is a kore definition with notation sugar defined as symbols and declarations defined as axioms:

\begin{lstlisting}[language=kore]
/*** Knatlist.kore ***/
symbol KList(KSort) : KSort
axiom{KS} implies{KS}(
            equals{KPred, KS}(
              KsortDeclared(S:KSort),
              top{KPred}),
            equals{KPred, KS}(
              KsortDeclared(KList(S:KSort)),
              top{KPred})))
axiom{KS} equals{KSort, KS}(
            KList(S:KSort),
            Ksort("List", KconsKSortList(S:KSort, KnilKSortList)))
\end{lstlisting}
%
%The theory of lambda calculus, denoted as $L$, has 
%only one sort which we denote as $\Exp$
%\begin{center}
%	(\textsc{Exp}) \quad $\Exp$ is a sort in theory $L$.
%\end{center} It has two binary symbols which we 
%denote as $\lambda_0$ and $\app$, respectively
%\begin{center}
%	(\textsc{Abstraction}) \quad $\lambda_0(\Exp, \Exp) \colon \Exp$ 
%	\\
%	(\textsc{Application}) \quad $\app(\Exp, \Exp) \colon \Exp$ 
%\end{center}
%We introduce the symbol $\lambda$ as an alias defined as
%\begin{center}
%	(\textsc{Binder})\quad $ \lambda(x, e) \coloneqq \exists x . \lambda_0(x, 
%	e)$ \quad for any variable $x$ and $\Exp$ pattern $e$
%\end{center}
%and define a syntactic class called $\lambda$-terms
%\begin{center}
%	(\textsc{$\lambda$-Term}) \quad $\Lambda$-terms is the smallest set 
%	satisfying the following three conditions
%	\begin{itemize}[leftmargin=11em,nosep]
%		\item $x \in \text{$\lambda$-Term}$ for any variable $x$
%		\item $\lambda(x, e) \in \text{$\lambda$-Term}$ for any variable $x$ 
%		and $e \in \text{$\lambda$-Term}$
%		\item $\app(e, e') \in \text{$\lambda$-Term}$ for any $e, e' \in 
%		\text{$\lambda$-Term}$
%	\end{itemize}
%\end{center}
%The theory $\Lambda$ has an axiom schema
%\begin{center}
%	(\textsc{Beta}) \quad $\app(\lambda(x, e), e') = e'[e/x]$ 
%	\quad if $e$ and $e'$ are $\lambda$-terms
%\end{center}
%
%\paragraph{Naming Function.}
%A naming function is needed to encode lambda expressions as abstract syntax 
%trees.
%We use the next naming function
%
%
%
%
%\paragraph{Declarations in $L$ as Assertions in $K$.} \quad
%We list all declarations in $L$ and their corresponding assertions in $K$, 
%without explaining them.
%We will formally define the process in Section~\cref{?}, but for now we only 
%provide a taste of flavor of the meta-theory $K$.
%
%In $L$,
%\begin{center}
%	$\Exp$ is a sort
%\end{center}
%
%In $K$,
%\begin{center}
%	\begin{tabular}{l}
%		$\KExp$ is a constant symbol of sort $\KSort$ \\
%		$\KExp = \Ksort(\text{``Exp''})$ \\
%		$\KsortDeclared(\KExp)$
%	\end{tabular}
%\end{center}
%
%In $L$,
%\begin{center}
%	$\lambda_0$ is a binary symbol
%\end{center}
%
%In $K$,
%\begin{center}
%	\begin{tabular}{l}
%		$\mathit{KSymbollambda0}$ is a constant symbol of sort $\KSymbol$ \\
%		$\mathit{KSymbollambda0} = \Ksymbol(\text{``Exp''}, (\KExp, \KExp), 
%		\KExp)$ \\
%		$\KsymbolDeclared(\mathit{KSymbollambda0})$ \\
%		$\Klambdazero \colon \KPattern \times \KPattern \to \KPattern$ is a 
%		symbol\\
%		$\Klambdazero(\varphi, \psi) = \Kapplication(\mathit{KSymbollambda0}, 
%		(\varphi, \psi))$\\
%	\end{tabular}
%\end{center}
%
%In $L$
%\begin{center}
%	$\lambda$ is an alias defined as $\lambda(x, e) = \exists x . \lambda_0(x, 
%	e)$
%\end{center}
%
%In $K$
%\begin{center}
%	\begin{tabular}{l}
%		$\Klambda \colon \KVariable \times \KPattern \to \KPattern$ is a symbol 
%		\\
%		$\Klambda(v, \varphi) = \Kexists(\KExp, \KExp, v, \Klambdazero(v, 
%		\varphi))$
%	\end{tabular}
%\end{center} 

%\paragraph{Strings.}
%We refer to things in various way.
%For example, we use $\Bool$ to denote the only sort in the theory of Boolean 
%algebra, and $\mathit{zero}$ to denote the constant functional 
%symbol in Peano arithmetic that stands for the natural number zero.
%In philosophy and logic, there is a well-known distinction called the 
%use-mention distinction that distinguishes \emph{using} a word or phrase versus 
%\emph{mentioning} it.
%In the previous sentence, we were \emph{using} but not \emph{mentioning} the 
%sort $\Bool$ and the symbol $\mathit{zero}$.
%A clear evidence of mentioning something is that the thing being mentioned is 
%wrapped with quotation marks.
%For $K$ to be the reflective logic of matching logic, it should be able to 
%contain \emph{every} sorts and symbols that appear in \emph{every} theories, 
%which is simply impossible because there is not such a set as \emph{the set of 
%all matching logic sorts}.
%Instead, we let $K$ contain \emph{all possible mentions} of a matching logic 
%sort or symbol.
%Therefore, instead of having the sort $\Bool$ as part of it, $K$ has \emph{a 
%mention for it}, denoted as the string ``Bool''.
%
%The sort in $K$ for strings is $\KString$, which are defined in 
%Section~\cref{?}.




%
%\subsection{Representing Theories as Assertions on Some Predicates}
%We define matching logic theories and the proof system of matching logic as 
%\emph{sets of predicates over the universe of abstract syntax trees of sorts, 
%symbols, and patterns}.
%This approach is a standard approach in the studies of reflective logics. 
%For example in~\cite{?}, a unary predicate symbol $T$ called the \emph{truth 
%predicate} is used in a reflective logic of propositional logic that satisfies 
%the faithfulness conditions
%\begin{center}
%	\begin{tabular}{ccc}
%		$
%		\prftree[r]{\footnotesize (Upward Reflection)}
%		{\vdash \varphi}
%		{\vdash T(\widehat{\varphi})}
%		$
%		&&
%		$
%		\prftree[r]{\footnotesize (Downward Reflection)}
%		{\vdash T(\widehat{\varphi})}
%		{\vdash \varphi}
%		$
%	\end{tabular}
%\end{center}
%where $\widehat{\varphi}$ is the abstract syntax tree that represents the 
%formula $\varphi$ in the reflective logic.
%Intuitively, the truth predicate $T$ captures the semantics of a formula being 
%true.
%
%We adopt the same approach in this proposal.
%We introduce and axiomatize a finite number of
%predicate symbols in the meta-theory $K$ that capture the semantics of the 
%matching logic proof system, or more specifically, the semantics of
%\begin{itemize}\itemsep0em
%	\item A sort being declared in a theory ($\KsortDeclared$)
%	\item A symbol being decalred in a theory ($\KsymbolDeclared$)
%	\item A pattern being an axiom in a theory ($\KaxiomDeclared$)
%	\item A pattern being wellformed in a theory ($\KwellFormed$)
%	\item A pattern being derivable in a theory ($\Kderivable$)
%\end{itemize}
%
%Each of them has to satisfy the corresponding faithfulness theorem.
%In particular, the faithfulness for the derivability means
%\begin{center}
%	\begin{tabular}{cc}
%		$
%		\prftree[r]{\footnotesize (Upward Reflection)}
%		{T \vdash \varphi}
%		{K \cup \widehat{T} \vdash \Kdeduce(\widehat{\varphi})}
%		$
%		&
%		$
%		\prftree[r]{\footnotesize (Downward Reflection)}
%		{K \cup \widehat{T} \vdash \Kdeduce(\widehat{\varphi})}
%		{T \vdash \varphi}
%		$
%	\end{tabular}
%\end{center}
%where $\widehat{\varphi}$ is the representation of $\varphi$ in the 
%meta-theory, and $\widehat{T}$ is the set of assertions of predicates that 
%defines the theory $T$ in the meta-theory.
%
%
%
%\paragraph{Shallow Embedding and Deep Embedding.}
%There are multiple ways to design a reflective logic.
%For example, we could define the meta-theory $K$ in a way that not only sorts, 
%symbols, and patterns have their abstract syntax trees as terms in the 
%meta-theory, but also signatures and theories.
%We just showed how to define in the meta-theory $K$ a universe of abstract 
%syntax trees of matching logic sorts, symbols, and patterns so that every sort 
%or symbol or pattern gets its (unique) meta-representation in the meta-theory 
%as a term of sort $\KSort$ or $\KSymbol$ or $\KPattern$.
%We could do the same thing for theories, that is, we develop a universe of 
%abstract syntax tree of matching logic theories and go from that.
%We called such approach \emph{deep embedding}, compared to the \emph{shallow 
%	embedding} approach what we are going to propose).
%In deep embedding, the derivability relation is captured by a \emph{binary} 
%predicate symbol that takes representations of a pattern and a theory as its 
%two arguments.
%The reason we adopt shallow embedding in this proposal instead of deep 
%embedding is more of practical concerns.
%\todo{another benefit of shallow embedding is that it captures the ``smallest 
%fixed points'' semantics of parametric sorts.}
%In shallow embedding, we do not need to develop infrastructure that 
%``encapsulate'' (possibly) infinite signatures and theories as (definitely) 
%finite terms, which results in a more light-weighted meta-theory.
%However, shallow embedding brings some inconvenience, too. The 
%lack of representation of signatures and theories in the meta-theory makes it 
%impossible to axiomatize module operations---such as joining two modules and 
%hiding a module from the other---within the meta-theory.
%
%Given said that, such inconvenience should never become a theoretical obstacle.
%\todo{because we can reflect the meta-theory in itself.}

\section{Meta-Theory of Matching Logic: Finite Case}
\label{sec:meta-theory-finite}

\emph{Finite matching logic theories} are theories that have a finite number of sorts, symbols, and axioms.
Finite theories are very common in practice.
Most theories for algebraic data structures introduced in~\cite{rosu-2017-lmcs} are finite theories. 
The theory $\Kfinite$ itself is a finite matching logic theory, too.

In this section, we present a matching logic theory $\Kfinite = ( S_\Kfinite, \Sigma_\Kfinite, F_\Kfinite )$ as \emph{the theory of finite matching logic theories}, in which $S_\Kfinite$ , $\Sigma_\Kfinite$, and $F_\Kfinite$ are finite sets of sorts, symbols, and axioms, respectively, which we are going to define in the later subsections.

\subsection{Truth}

A sort $\KPred$ is introduced to capture predicates and the predicate logic.
Patterns of sort $\KPred$ are called \emph{predicate patterns} or just \emph{predicates}, and symbols whose return sort are $\KPred$ are called \emph{predicate symbols}. 
Predicate symbols in $\Kfinite$ are defined in later sections when they firstly appear.
\begin{notation}
	If $b$ is a predicate pattern, we take the freedom to write $b$ instead of $b = \top_\KPred$, so that $\KPred$ patterns can be used in any sort context.
\end{notation}

\subsection{Characters and Strings}
\label{sec:chars-string}
The sort $\KChar$ is the sort for \emph{characters}. It has the following $26 + 26 + 10 = 62$ functional symbols as constructors:
\begin{center}
	\begin{tabular}{c c c}
		$\quot{a} \colon \to \KChar$ & $\quot{b} \colon \to \KChar$ & $\quot{c} \colon \to \KChar$ \\
		$\cdots$ & $\cdots$ & $\cdots$ \\
		$\quot{x} \colon \to \KChar$ & $\quot{y} \colon \to \KChar$ & $\quot{z} \colon \to \KChar$ \\
		$\quot{A} \colon \to \KChar$ & $\quot{B} \colon \to \KChar$ & $\quot{C} \colon \to \KChar$ \\
		$\cdots$ & $\cdots$ & $\cdots$ \\
		$\quot{X} \colon \to \KChar$ & $\quot{Y} \colon \to \KChar$ & $\quot{Z} \colon \to \KChar$ \\
		$\quot{0} \colon \to \KChar$ & $\cdots$ & $\quot{9} \colon \to \KChar$ 
	\end{tabular}
\end{center}

\paragraph{String as Finite Lists of Characters.}\quad
Characters are used to construct \emph{strings}, which will be formalized as finite lists of characters.
In Section~\cref{sec:finite-lists}, we will define a sort $\KCharList$ for finites lists of characters, and two functional constructors
\begin{align*}
 & \KnilKCharList \colon \to \KCharList \\
 & \KconsKCharList \colon \KChar \times \KCharList \to \KCharList
\end{align*}
that construct lists of characters.

\begin{notation}
	We write $\KString$ as an alias of the sort $\KCharList$, and we write $\Kepsilon$ as an alias of $\KnilKCharList$ which represents the empty string.
\end{notation}

\begin{notation}
	As a convention, strings are often represented by texts wrapped with quotation marks. 
	For example, instead of writing
	$$
	\KconsKCharList(\quot{a}, \KconsKCharList(\quot{b}, \KconsKCharList(\quot{c}, \Kepsilon)))
	$$
	we simply write $\quot{abc}$.
\end{notation}

\subsection{Matching Logic Sorts and Symbols}
\label{sec:ML-sorts-symbols}

The sort $\KSort$ is the sort for matching logic sorts.
The only constructor of the sort $\KSort$ is the functional symbol
\begin{equation*}
\Ksort \colon \KString \to \KSort
\end{equation*}
where the argument is called the \emph{name} of the sort. 

The sort $\KSymbol$ is the sort for matching logic symbols.
The only constructor of the sort $\KSymbol$ is the functional symbol
\begin{equation*}
\Ksymbol \colon \KString \times \KSortList\footnote{The sort $\KSortList$ is defined in Section~\cref{sec:finite-lists}} \times \KSort \to \KSymbol
\end{equation*}
where the first argument is called the \emph{name} of the symbol, and the rest arguments are called the \emph{argument sorts} and the \emph{return sort} of the symbol. 
Two getter functions, $\KgetArgumentSorts$ and $\KgetReturnSort$, are defined as functional symbols
\begin{align*}
 & \KgetArgumentSorts \colon \KSymbol \to \KSortList \\
 & \KgetReturnSort    \colon \KSymbol \to \KSort
\end{align*}
with axioms
\begin{align*}
 & \KgetArgumentSorts(\Ksymbol(f, S, s)) = S\\
 & \KgetReturnSort(\Ksymbol(f, S, s)) = s
\end{align*}
where $f$ is a $\KString$ variable, $S$ is a $\KSortList$ variable, and $s$ is 
a $\KSort$ variable.

\paragraph{Definedness Symbols}
Definedness symbols are required for the sound and complete proof system of 
matching logic that is introduced in~\cite{rosu-2017-lmcs}.
For any matching logic theory and two sorts $s, s'$ in the theory, we assume 
there exists a symbol $\ceil{\_}_s^{s'}$ with the axiom $\ceil{x \cln 
s}_s^{s'}$ defined in the theory.

In the meta-theory of matching logic $\Kfinite$, the symbol $\KSymbolceil$ is 
the 
symbol for the definedness symbols
\begin{equation*}
  \KSymbolceil \colon \KSort \times \KSort \to \KSymbol
\end{equation*}
with the axiom
\begin{equation*}
  \KSymbolceil(s, s') = \Ksymbol(\text{``ceil''}, (s), s')
\end{equation*}
where $(s)$ is the singleton list that consists of only one sort $s$ (see 
Notation~\ref{notation:lists}).

\subsection{Finite Lists}
\label{sec:finite-lists}

For sorts $\KChar$, $\KSort$, $\KSymbol$, $\KVariable$, and 
$\KPattern$\footnote{The sort $\KPattern$ is defined in 
Section~\cref{sec:matching-logic-patterns}.}
in $S_\Kfinite$,
we define sorts $\KCharList$, $\KSortList$, $\KSymbolList$, and $\KPatternList$ to be the sorts of finite lists over them, respectively.
Formally, for any sort $X$ where
$$
X \in \{\KChar, \KSort, \KSymbol, \KPattern\}
$$
the sort $\XList$ is in $S_\Kfinite$, and the following functional constructors of the sort $\XList$ are in $\Sigma_\Kfinite$
\begin{align*}
  & \KnilXList \colon \to \XList
  \\
  & \KconsXList \colon \mathit{X} \times \XList \to \XList
\end{align*}

\begin{notation}
\label{notation:lists}
	To write lists expression more compactly, we adopt the following abbreviations
	\begin{equation*}
	  (x_1, x_2, \dots, x_n) \equiv \KconsXList(x_1, \KconsXList(x_2, \dots\KconsXList(x_n, \KnilXList)\dots))
	\end{equation*}
\end{notation}

Common operations on lists can be defined as functional symbols on $\XList$.
The symbol $$\KappendXList \colon \XList \times \XList \to \XList$$ 
takes two lists and returns the concatenation of them, with two axioms
\begin{align*}
  & \KappendXList(\KnilXList, L) = L
  \\
  & \KappendXList(\KconsXList(x, L_0), L) = \KconsXList(x, \KappendXList(L_0, L))
\end{align*}

The predicate symbol $$\KinXList \colon \mathit{X} \times \XList \to \KPred$$
takes an element and a list, and decides whether the element is a member of the 
list or not. The two axioms for $\KinXList$ are
\begin{align*}
  & \neg \KinXList(x, \KnilXList)
  \\
  & \KinXList(x, \KconsXList(y, L)) = (x = y) \vee \KinXList(x, L)
\end{align*}

The functional symbol $$\KdeleteXList \colon \mathit{X} \times \XList \to \XList$$
takes an element and a list, and returns the list in which all the occurrences
of the element have been deleted, and the order of the remaining elements does not
change.
It is axiomatized by the next two axioms
\begin{align*}
  & \KdeleteXList(x, \KnilXList) = \KnilXList
  \\
  & \KdeleteXList(x, \KconsXList(y, L))
  \\
  & = ((x = y) \wedge \KdeleteXList(x, L)) \vee ((x \neq y) \wedge \KconsXList(y, \KdeleteXList(x, L)))
\end{align*}


\subsection{Matching Logic Patterns}
\label{sec:ML-patterns}

\paragraph{Matching Logic Variables.}
The sort $\KVariable$ is the sort for 
matching logic variables, with the only functional constructor
\begin{equation*}
  \Kvariable \colon \KString \times \KSort \to \KVariable
\end{equation*}
in which the first argument is called the $\emph{name}$ of the variable, while 
the second argument is the sort of the variable.

\paragraph{Matching Logic Patterns.}
The sort $\KPattern$ is the sort for matching logic patterns.
It has in total five functional constructors, including the following four 
symbols
\begin{align*}
  & \Kapplication \colon \KSymbol \times \KPatternList \to \KPattern
  \\
  & \Kand \colon \KSort \times \KPattern \times \KPattern \to \KPattern
  \\
  & \Knot \colon \KSort \times \KPattern \to \KPattern
  \\
  & \Kexists \colon \KSort \times \KVariable \times \KPattern \to \KPattern
\end{align*}
and an injection function from sort $\KVariable$ to sort $\KPattern$
\begin{equation*}
  \KVariableToKPattern \colon \KVariable \to \KPattern
\end{equation*}


Apart from the five constructor symbols, the sort $\KPattern$ also has
the following functional symbols for derived logic connectives
\begin{align*}
  & \Kor \colon \KSort\times\KPattern \times \KPattern   \to \KPattern
  \\
  & \Kimplies \colon \KSort\times\KPattern \times \KPattern   \to \KPattern
  \\
  & \Kiff \colon \KSort\times\KPattern \times \KPattern   \to \KPattern
  \\
  & \Kforall \colon \KSort\times\KVariable \times \KPattern   \to \KPattern
  \\
  & \Kceil \colon \KSort\times\KSort\times\KPattern     \to \KPattern
  \\
  & \Kfloor \colon \KSort\times\KSort\times\KPattern     \to \KPattern
  \\
  & \Kequals \colon \KSort\times\KSort \times \KPattern \times \KPattern \to 
  \KPattern
  \\
  & \Kmembership \colon \KSort \times \KSort \times \KVariable \times 
  \KPattern  \to \KPattern
  \\
  & \Ktop \colon \KSort \to \KPattern
  \\
  & \Kbottom \colon \KSort \to \KPattern
\end{align*}



\begin{notation}\label{notation:variables-about-KPattern}
	As a convention, we use $\varphi$ and $\psi$ for $\KPattern$ variables, 
	$x$, $y$, and $z$ for $\KString$ variables, $s$ for $\KSort$ variables, $v, 
	u$ for $\KVariable$ variables, and $\sigma$ for $\KSymbol$ variables. 
\end{notation}

Derived logic connectives are axiomatized by the following axioms
\begin{align*}
  & \Kor(s, \varphi, \psi) 
  = \Knot(s, \Kand(s, \Knot(s, \varphi), \Knot(s, \psi)))
  \\
  & \Kimplies(s, \varphi, \psi) 
  = \Kor(s, \Knot(s, \varphi), \psi)
  \\
  & \Kiff(s, \varphi, \psi) 
  = \Kand(s, \Kimplies(s, \varphi, \psi), \Kimplies(s, \psi, \varphi))
  \\
  & \Kforall(s, v, \varphi) 
  = \Knot(s, \Kexists(s, v, \Knot(s, \varphi)))
  \\
  & \Kceil(s_1, s_2, \varphi) =
    \Kapplication(\KSymbolceil(s_1, s_2), \varphi)
  \\
  & \Kfloor(s_1, s_2, \varphi) 
  = \Knot(s_2, \Kceil(s_1, s_2, \Knot(s_1, \varphi)))
  \\
  & \Kequals(s_1, s_2, \varphi, \psi) 
  = \Kfloor(s_1, s_2, \Kiff(s_1, \varphi, \psi))
  \\
  & \Kmembership(s_1, s_2, v, \psi) 
  = \Kceil(s_1, s_2, \Kand(s_1, v, \psi))
  \\
  & \Ktop(s) = \Kexists(s, \Kvariable(x, s), \Kvariable(x, s))
  \\
  & \Kbottom(s) = \Knot(s, \Ktop(s))
\end{align*}

\begin{notation}
	As one may have already noticed, patterns of sort $\KPattern$ get huge rather quickly.
	The following notation conventions are adopted to write $\KPattern$ patterns in a more compact way, by putting a bar upon their normal mixfix forms
	\begin{align*}
	  & \overline{x \cln s} \equiv \Kvariable(x, s) \\
	  & \quad \ \text{or } \KVariableToKPattern(\Kvariable(x, s))
	  \\
	  & \overline{\sigma(\varphi_1, \dots, \varphi_n)} \equiv \Kapplication(\sigma, (\varphi_1, \dots, \varphi_n))
	  \\
	  & \overline{\varphi \wedge_s \psi} \equiv \Kand(s, \varphi, \psi)
	  \\
	  & \overline{\neg_s \varphi} \equiv \Knot(s, \varphi)
	  \\
	  & \overline{\exists_s v . \varphi} \equiv 
	  \Kexists(s, v, \varphi)
	  \\
	  & \overline{\varphi \vee_s \psi} \equiv \Kor(s, \varphi, \psi)
	  \\
	  & \overline{\varphi \to_s \psi} \equiv \Kimplies(s, \varphi, \psi)
	  \\
	  & \overline{\varphi \leftrightarrow_s \psi} \equiv \Kiff(s, \varphi, \psi)
	  \\
	  & \overline{\forall_s v . \varphi} \equiv \Kforall(s, v, \varphi)
      \\
      & \overline{\ceil{\varphi}_{s_1}^{s_2}} \equiv \Kceil(s_1, s_2, \varphi)
      \\
      & \overline{\floor{\varphi}_{s_1}^{s_2}} \equiv \Kfloor(s_1, s_2, \varphi)
      \\
      & \overline{\varphi =_{s_1}^{s_2} \psi} \equiv \Kequals(s_1, s_2, 
      \varphi, \psi)
      \\
      & \overline{v \in_{s_1}^{s_2} \psi} \equiv \Kmembership(s_1, s_2, v, 
      \psi)
      \\
      & \overline{\top_s} \equiv \Ktop(s)
      \\
      & \overline{\bot_s} \equiv \Kbottom(s)
	\end{align*}
	Notice that we overload the notation $\overline{x \cln s}$ for both 
	the $\KVariable$ pattern $\Kvariable(x, s)$ and the $\KPattern$ pattern 
	$\KVariableToKPattern(\Kvariable(x, s))$, so that it can be used in both 
	$\KVariable$ and $\KPattern$ sort contexts, and as a result, it reduces the 
	number of times we explicitly write the injection function 
	$\KVariableToKPattern$.
\end{notation}

Apart from the five constructors and ten derived connectives introduced above, the sort $\KPattern$ also gets some common operators defined as functional symbols.
Those functional symbols are defined and axiomatized in the following 
subsections.

\paragraph{Free Variable Collection.}
The functional symbol 
$$\KgetFvs \colon \KPattern \to \KVariableList$$
traverses the argument pattern and collects all its free variables.
If a variable has multiple occurrences in the pattern, it has the same 
number of occurrences in the result list.
A related functional symbol is 
$$ \KgetFvsFromPatterns \colon \KPatternList \to \KVariableList $$
which takes a list of patterns and applies $\KgetFvs$ on each of them, and returns the concatenation of the results.
\begin{notation}
	As a naming convention, we use $L$ and $R$ for $\KPatternList$ variables. 
\end{notation}
The next seven axioms define $\KgetFvs$ and $\KgetFvsFromPatterns$, with the 
first five of them defining $\KgetFvs$ and the last two defining 
$\KgetFvsFromPatterns$.
Recall that we use $(v)$ to denote the singleton list that consists of only one 
element $v$ (see Notation~\ref{notation:lists}).
\begin{align*}
& \KgetFvs(v) = (v)
\\
& \KgetFvs(\overline{\sigma(L)}) = \KgetFvsFromPatterns(L)
\\
& \KgetFvs(\overline{\varphi \wedge_s \psi}) = \KappendKPatternList(\KgetFvs(\varphi), \KgetFvs(\psi))
\\
& \KgetFvs(\overline{\neg_s \varphi}) = \KgetFvs(\varphi)
\\
& \KgetFvs(\overline{\exists_s v . \varphi}) = \KdeleteKPatternList(v, 
\KgetFvs(\varphi))
\\
& \KgetFvsFromPatterns(\KnilKPatternList) = \KnilKPatternList
\\
& \KgetFvsFromPatterns(\KconsKPatternList(\varphi, L))
\\
& = \KappendKPatternList(\KgetFvs(\varphi), \KgetFvsFromPatterns(L))
\end{align*}

The predicate symbol
$$ \KoccursFree \colon \KVariable \times \KPattern \to \KPred $$
decides whether a variable occurs free in a given pattern
\begin{align*}
  \KoccursFree(v, \varphi) = \KinKPatternList(v, \KgetFvs(\varphi))
\end{align*}

\paragraph{Fresh Variable Name Generation.}
The functional symbol
$$\KfreshName \colon \KPatternList \to \KString$$ 
generates a fresh variable name that does not occur free in the argument list of patterns.
It has the following axiom
\begin{align*}
\neg(\KinKPatternList(\Kvariable(\KfreshName(L), s), \KgetFvsFromPatterns(L)))
\end{align*}

\paragraph{Substitution.}
The functional symbol
$$\Ksubstitute \colon \KPattern \times \KPattern \times \KVariable \to 
\KPattern$$
takes a target pattern $\varphi$, a ``replace''-pattern $\psi$, and a 
``find''-variable $v$, and returns $\varphi[\psi / v]$, the pattern in 
which all free occurrences of variable $v$ are placed with $\psi$
with respect to alpha-renaming.

A related function is 
$$\KsubstitutePatterns \colon \KPatternList \times \KPattern \times \KString \times \KSort \to \KPatternList$$
which takes a list of patterns and applies $\Ksubstitute$ on each of them, and finally returns the list of all the results.

\begin{notation}
	We abbreviate 
	$$\Ksubstitute(\varphi, \psi, v) \equiv \overline{\varphi[\psi / v]}$$
	and 
	$$\KsubstitutePatterns(L, \psi, v) \equiv 
	\overline{L[\psi / v]}$$
	for any $\KPatternList$ pattern $L$.
\end{notation}

The functional symbols $\Ksubstitute$ and $\KsubstitutePatterns$ have the 
following axioms. Recall that we use $v, u$ for $\KVariable$ variables (see 
Notation~\ref{notation:variables-about-KPattern}), and $L$ for $\KPatternList$ 
variable. 
\begin{align*}
  & \overline{u [\psi / v]} 
  = ((u = v) \wedge \psi)
  \vee ((u \neq v) \wedge u)
  \\
  & \overline{\sigma(L [\psi / v])} = 
  \overline{\sigma(L[\psi / v])}
  \\
  & \overline{(\varphi_1 \wedge_{s} \varphi_2) [\psi / v]} = 
  \overline{\varphi_1[\psi / v] \wedge_{s} \varphi_2[\psi / v]}
  \\
  & \overline{(\neg_{s} \varphi)[\psi / v]} = \overline{\neg_{s} \varphi[\psi 
  / v]}
  \\
  & \overline{(\exists_s u . \varphi)[\psi/v]} \\
  & = \exists u' . \left(u' = \Kvariable(\KfreshName(\varphi, \psi, v), 
  \KgetSort(u)) 
  \wedge \overline{\exists_s u' . (\varphi[u' / u][\psi/v])}\right)
  \\
  & \overline{\KnilKPatternList[\psi / v]} = \KnilKPatternList
  \\
  & \overline{\KconsKPatternList(\varphi, L)[\psi / v]} = 
  \KconsKPatternList(\overline{\varphi[\psi / v]}, \overline{L[\psi / v]})
\end{align*}

\paragraph{Alpha-Renaming and Alpha-Equivalence.}
In matching logic, alpha-renaming is always assumed.
This means that the pattern set of a matching logic theory is the one that is generated by the grammar of matching logic patterns in Figure~\ref{ml-grammar}, \emph{modulo alpha-renaming}.
In other words, matching logic patterns are equivalence classes with respect to alpha-equivalence.
This fact is captured in $\Kfinite$ by the next axiom
$$
\KoccursFree(v_1, \varphi) \wedge \KoccursFree(v_2, \varphi) \to 
\overline{\exists_s v_1 .(\varphi[v_1 / u])} = 
\overline{\exists_s v_2 .(\varphi[v_2 / u])}
$$

\subsection{Matching Logic Theories}
\label{sec:ML-theories}


\paragraph{Theory as Predicates.}
A theory declares some sorts, so in $\Kfinite$ there is a predicate symbol
$$ \KsortDeclared \colon \KSort \to \KPred$$
A theory declares some symbols, so in $\Kfinite$ there is a predicate symbol
$$ \KsymbolDeclared \colon \KSymbol \to \KPred$$
with an axiom that says the definedness symbol is always declared
$$ \KsortDeclared(s_1) \wedge \KsortDeclared(s_2) \to 
\KsymbolDeclared(\KSymbolceil(s_1, s_2))$$
A theory declares some patterns as axioms, so in $\Kfinite$ there is a 
predicate symbol
$$ \KaxiomDeclared \colon \KPattern \to \KPred$$

(\textsc{Sort Declaration}).
$\mathit{S}$ is declared as a non-parametric sort with~``S'' being its name.
$$
\KsortDeclared(\Ksort(\text{``S''}))
$$

(\textsc{Symbols Declaration}).
$\mathit{sigma} \colon S_1 \times \dots \times S_n \to S$ is declared as a 
symbol with ``sigma'' being it name.
\begin{equation*}
\KsymbolDeclared(\Ksymbol(\text{``sigma''}, 
(\widehat{S_1},\dots,\widehat{S_n}), \widehat{S}))
\end{equation*}

(\textsc{Axiom Declaration}). 
$\varphi$ is declared to be an axiom.
$$\KaxiomDeclared(\widehat{\varphi})$$

\paragraph{Wellformedness.}
The predicate symbol
$$\KwellFormed \colon \KPattern \to \KPred$$ 
decides whether a pattern is \emph{wellformed pattern}.
A related predicate symbol $\KwellFormedPatterns$ checks whether multiple 
patterns are all wellformed
$$ \KwellFormedPatterns \colon \KPatternList \to \KPred$$
with two axioms
\begin{align*}
& \KwellFormedPatterns(\KnilKPatternList) \\
& \KwellFormedPatterns(\varphi, L) = \KwellFormed(\varphi) \wedge 
\KwellFormedPatterns(L)
\end{align*}

The partial function
$$\KgetSort \colon \KPattern \rightharpoonup \KSort$$
returns the sort of a pattern if the pattern is wellformed.
Otherwise, it returns $\bot_\KSort$.
A related partial function is 
$$ \KgetSortsFromPatterns \colon \KPatternList \rightharpoonup \KSortList
$$
which takes a pattern lists and applies $\KgetSort$ on each element, and 
returns 
the list of results.
It has two straightforward axioms
\begin{align*}
  & \KgetSortsFromPatterns(\KnilKPatternList) = \KnilKSortList
  \\
  & \KgetSortsFromPatterns(\varphi, L) = \KgetSort(\varphi), 
  \KgetSortsFromPatterns(L)
\end{align*}

The partial functions $\KwellFormed$ and $\KgetSort$ are defined by the following axioms
\begin{align*}
  &\KwellFormed(\overline{x \cln s}) = \KsortDeclared(s)
  \\
  & \KwellFormed(\overline{\sigma(L)}) 
  = \KsymbolDeclared(\sigma) 
  \wedge \KwellFormedPatterns(L)
  \\
  & \quad \wedge (\KgetSortsFromPatterns(L) = \KgetArgumentSorts(\sigma))
  \\
  & \KwellFormed(\overline{\varphi \wedge_s \psi}) 
  = \KwellFormed(\varphi) \wedge \KwellFormed(\psi)
  \\
  & \quad \wedge (\KgetSort(\varphi) = s) \wedge (\KgetSort(\psi) = s)
  \\
  & \KwellFormed(\overline{\neg_s \varphi}) = \KwellFormed(\varphi)
    \wedge (\KgetSort(\varphi) = s)
  \\
  & \KwellFormed(\overline{\exists_s v . \varphi}) =
  \KwellFormed(v) \wedge \KwellFormed(\varphi) \wedge (\KgetSort(\varphi) = s)
  \\
  & \KgetSort(\overline{x \cln s}) = \KwellFormed(\overline{x \cln s}) \wedge s
  \\
  & \KgetSort(\overline{\sigma(L)}) = \KwellFormed(\overline{\sigma(L)}) \wedge 
  \KgetReturnSort(\sigma)
  \\
  & \KgetSort(\overline{\varphi \wedge_s \psi}) = 
  \KwellFormed(\overline{\varphi \wedge_s \psi}) \wedge s
  \\
  & \KgetSort(\overline{\neg_s \varphi}) = \KwellFormed(\overline{\neg_s 
  \varphi}) \wedge s
  \\
  & \KgetSort(\overline{\exists_s v . \varphi}) = 
  \KwellFormed(\overline{\exists_s v . \varphi}) \wedge s
\end{align*}

\subsection{Matching Logic Proof System}
\label{sec:ml-proof-system-finite-case}

The Hilbert-style proof system of matching logic in~\cite{rosu-2017-lmcs} 
defines the \emph{derivability} of a pattern in an inductive manner.
It defines a recursive set of patterns as \emph{logic axioms} (in terms of 
logic 
schemas) and 
says 
all logic axioms are derivable.
It also consists of four inference rules schemas---\textsc{(Modus Ponens)}, 
\textsc{(Universal Generalization)}, \textsc{(Membership Introduction)}, 
\textsc{(Membership Elimination)}---that if some patterns (called the premises) 
are derivable, then a pattern (called the conclusion) is also derivable.
The set of all derivable patterns according to the proof system is the smallest 
set of patterns that contains all logic axioms and are closed under the four 
inference rules schemas.

For the purpose of a unified perspective, we regard logic axiom schemas as 
inference 
rule schemas with zero premise.

Such inductiveness of derivability is naturally captured by 
introducing a predicate symbol
$$
\Kdeduce \colon \KPattern \to \KPred
$$
which has axioms in correspondent to every inference rules:
$$\Kderivable(\widehat{\varphi_1}) \wedge \dots \wedge 
\Kderivable(\widehat{\varphi_n}) \to \Kderivable(\widehat{\psi})$$
is an axiom in the meta-theory if and only if 
$$
	\prftree
	{ \varphi_1 \dots  \varphi_n}
	{ \psi }
$$
is an inference rule of matching logic, in which $\widehat{\varphi_1}, \dots, 
\widehat{\varphi_n}, \widehat{\psi}$ are representations of $\varphi_1, \dots, 
\varphi_n, \psi$ in the meta-theory.

In the following, we list all the inference rules of the matching logic proof 
system and the correspondent axioms of $\Kdeduce$. We recall the readers our 
conventions of choosing variable names. 
We use 
$x$ and $y$ for $\KString$ variables,
$s$ for $\KSort$ variables,
$\varphi$ and $\psi$ for $\KPattern$ variables,
$L$, $R$ for $\KPatternList$ variables~(in \textbf{Rule~(M5)}).

(\textsc{Axiom}).\quad
$A \vdash \varphi$ if $\varphi \in A$.
\begin{equation*}
\KaxiomDeclared(\varphi) \to \Kdeduce(\varphi)
\end{equation*}

\paragraph{Propositional Logic Inference Rules.}\quad
\\

(\textsc{Propositional$_1$}).\quad
$\vdash \varphi \to (\psi \to \varphi)$.
\begin{equation*}
\forall \varphi \forall \psi \forall s \left(
\KwellFormed(\overline{\varphi \to_s (\psi \to_s  \varphi)}) \to
\Kdeduce(\overline{\varphi \to_s (\psi \to_s  \varphi)})\right)
\end{equation*}

Just for simplicity, from now on we omit writing the wellformedness premises, 
though it does not mean they are unimportant.
They are crucial in proving the faithfulness of the meta-theory.
We also omit explicitly quantifying free variables.
\\

(\textsc{Propositional$_2$}).\quad
$\vdash (\varphi_1 \to (\varphi_2 \to \varphi_3)) \to ((\varphi_1 \to \varphi_2) \to (\varphi_1 \to \varphi_3))$.
\begin{equation*}
\Kdeduce(
\overline{(\varphi_1 \to_s (\varphi_2 \to_s \varphi_3)) \to_s ((\varphi_1 \to_s 
\varphi_2) \to_s (\varphi_1 \to_s \varphi_3))}).
\end{equation*}

(\textsc{Propositional$_3$}).\quad
$\vdash (\neg \psi \to \neg \varphi) \to (\varphi \to \psi)$.
\begin{equation*}
\Kdeduce(\overline{(\neg_s \psi \to_s \neg_s \varphi) 
\to_s (\varphi 
\to_s \psi)}).
\end{equation*}

(\textsc{Modus Ponens}).\quad
If $\vdash \varphi$ and $\vdash \varphi \to \psi$, then $\vdash \psi$.
\begin{equation*}
\Kdeduce(\varphi) \wedge \Kdeduce(\overline{\varphi \to_s \psi}) 
\to 
\Kdeduce(\psi).
\end{equation*}

\paragraph{First-Order Logic With Equality Inference Rules.} \quad
\\

(\textsc{$\forall$}).\quad
$\vdash \forall v . (\varphi \to \psi) \to (\varphi \to \forall v . \psi)$ if 
$v$ does not occur free in $\varphi$. 
\begin{equation*}
\neg\KoccursFree(v, \varphi)
\to \Kdeduce(\overline{\forall_s v . (\varphi \to_s	\psi) \to_s (\varphi \to_s 
\forall_s v . \psi)}).
\end{equation*}

(\textsc{Universal Generalization}).\quad
If $\vdash \varphi$, then $\vdash \forall v . \varphi$.
\begin{equation*}
\Kdeduce(\varphi) \to \Kdeduce(\overline{\forall_s v . \varphi}).
\end{equation*}

(\textsc{Functional Substitution}).\quad
$\vdash \exists u . u = \psi \wedge \forall v . \varphi \to \varphi[\psi/v]$ if 
$u$ does not occur free in $\psi$.
\begin{equation*}
\KoccursFree(u, \psi) \to
\Kdeduce(\overline{\exists_{s_2} u . u =_{s_1}^{s_2} \psi \wedge_{s_2} 
\forall_{s_2} v . \varphi \to_{s_2} \varphi[\psi/v]}).
\end{equation*}

(\textsc{Functional Variable}). \quad
$\vdash \exists u . u =v $
$$
\Kdeduce(\overline{\exists_{s_2} u . u =_{s_1}^{s_2} v})
$$

(\textsc{Equality Introduction}).\quad
$\vdash \varphi = \varphi$
$$\Kdeduce(\overline{\varphi =_{s_1}^{s_2} \varphi})$$

(\textsc{Equality Elimination}).\quad
$\vdash (\varphi_1 = \varphi_2) \to (\psi[\varphi_1/v] \to \psi[\varphi_2/v])$.
\begin{equation*}
\Kdeduce(\overline{(\varphi_1 =_{s_1}^{s_2} \varphi_2) \to_{s_2} 
(\psi[\varphi_1/v] \to_{s_2} \psi[\varphi_2/v])}).
\end{equation*}

\paragraph{Definedness Axioms.}\quad
\\

(\textsc{Defined Variable}).
$\vdash \ceil{x \cln s}$.
\begin{equation*}
\Kdeduce(\Kceil(s, s', \overline{x \cln s})).
\end{equation*}

\paragraph{Membership Rules.}\quad
\\


(\textsc{Membership Introduction}).
If $\vdash \varphi$, and $v$ does not occur free in $\varphi$, then $\vdash v 
\in \varphi$.
\begin{equation*}
\Kdeduce(\varphi) \wedge \neg \KoccursFree(v, \varphi) \to \Kdeduce(\overline{v 
\in_{s_1}^{s_2} \varphi}).
\end{equation*}

(\textsc{Membership Introduction}).
If $\vdash v \in \varphi$ and $v$ does not occur free in $\varphi$, then 
$\vdash \varphi$.
\begin{equation*}
\Kdeduce(\overline{v \in_{s_1}^{s_2} \varphi}) \wedge \neg 
\KoccursFree(v, \varphi) \to \Kdeduce(\varphi).
\end{equation*}

(\textsc{Membership Variable}).
$\vdash (v \in u) = (v = u)$.
\begin{equation*}
\Kdeduce(\overline{(v \in_{s_1}^{s_2} u) =_{s_2}^{s_3} (v =_{s_1}^{s_2} u)}).
\end{equation*}

(\textsc{Membership $\wedge$}).
$\vdash v \in (\varphi \wedge \psi) = (v \in \varphi) \wedge (v \in \psi).$
\begin{equation*}
\Kdeduce(\overline{v \in_{s_1}^{s_2} (\varphi \wedge_{s_1} \psi) =_{s_2}^{s_3} 
(v \in_{s_1}^{s_2} \varphi) \wedge_{s_2} (v \in_{s_1}^{s_2} \psi)}).
\end{equation*}

(\textsc{Membership $\neg$}).
$\vdash v \in \neg \varphi = \neg (v \in \varphi)$.
\begin{equation*}
\Kdeduce(\overline{v \in_{s_1}^{s_2} \neg_{s_1} \varphi =_{s_2}^{s_3} 
\neg_{s_2} (v \in_{s_1}^{s_2} \varphi)}).
\end{equation*}

(\textsc{Membership $\forall$}).
$\vdash v \in \forall u . \varphi = \forall u . v \in \varphi$ if $v$ is 
distinct from $u$.
\begin{equation*}
(v \neq u)  \to \Kdeduce(\overline{(v \in_{s_1}^{s_2} \forall_{s_1} u . 
\varphi) =_{s_2}^{s_3} 
(\forall_{s_2} u . (v \in_{s_1}^{s_2} \varphi))}).
\end{equation*}

(\textsc{Membership Symbol}).
$\vdash v \in \sigma(\dots \varphi_i \dots) = \exists u . u \in \varphi_i 
\wedge v \in \sigma(\dots u \dots)$ where $u$ is distinct from $v$ and it does 
not occur free in $\sigma(\dots \varphi_i \dots)$.
\begin{align*}
& (u \neq v) 
  \wedge \neg \KoccursFree(u, \overline{\sigma(L, \varphi_i, R)})
\\
\to & \Kdeduce(\overline{v \in_{s_1}^{s_2} \sigma(L, \varphi_i, R) 
=_{s_2}^{s_3} \exists_{s_2} u . (u \in_{s_4}^{s_2} \varphi_i \wedge_{s_2} v 
\in_{s_1}^{s_2} \sigma(L, u, R))}),
\end{align*}
where $L$ and $R$ are $\KPatternList$ variables, and we write $(L, \varphi, R)$ as a shorthand of
$$(L, \varphi, R) \equiv \KappendKPatternList(L, \KconsKPatternList(\varphi, 
R)).$$

\subsection{Faithfulness: Finite Case}

\begin{theorem}[Faithfulness Theorem]\label{thm:faithfulness-finite}
	$$T \vdash \varphi \quad \text{iff} \quad \Kfinite \cup \widehat{T} \vdash 
	\Kdeduce(\hat{\varphi}).$$
\end{theorem}

Theorem~\ref{thm:faithfulness-finite} is an important theorem that justifies the design and usage of the theory $\Kfinite$. 
It guarantees that the theory $\Kfinite$ does faithfully capture the matching logic reasoning in finite theories.


\section{Meta-Theory of Matching Logic: With Sort Parameters}
\label{sec:meta-theory-sort-parameters}
\subsection{Things Different From Finite Case}
\paragraph{Parametric Sorts.} A parametric sort, for example
$\parametric{\Map}{\Nat,\Bool}$, has a name ``Map'' and a list of sorts 
$\Nat, \Bool$ that instantiate the parametric sort.
We modify the signature of $\Ksort$ symbol to
$$
\Ksort \colon \KString \times \KSortList \to \KSort
$$

\paragraph{Parametric Symbols.} We modify the signature of $\Ksymbol$ to 
$$
\Ksymbol \colon \KString \times \KSortList \times \KSort \times \KSortList \to 
\KSymbol
$$
where the second argument is the list of sort parameters.
Getter functions $\KgetArgumentSorts$ and $\KgetReturnSort$ are modified 
accordingly, too.

\subsection{Parametric Sorts and Symbols Declarations as Assertions on 
Predicates}\quad

(\textsc{Parametric Sort}).
$\mathit{PS\{s_1,\dots,s_n\}}$ is declared as a parametric sort with $n$ 
parameters, with~``PS'' being its name.
$$
\KsortDeclared(s_1) \wedge \dots \wedge \KsortDeclared(s_n) \to 
\KsortDeclared(\Ksort(\text{``PS''}, (s_1,\dots,s_n)))
$$

As a special case,

(\textsc{Non-Parametric Sort}).
$\mathit{S}$ is declared as a non-parametric sort with~``S'' being its name.
$$
\KsortDeclared(\Ksort(\text{``S''}, \KnilKSortList))
$$

(\textsc{Parametric Symbols}).
$\mathit{sigma}\{s_1,\dots, s_n\} \colon S_1 \times \dots \times S_n \to S$
\begin{align*}
&\KsortDeclared(s_1) \wedge \dots \wedge \KsortDeclared(s_n) \\
\to 
&\KsymbolDeclared(\Ksymbol(\text{``sigma''}, (s_1,\dots,s_n), (S_1,\dots,S_n), 
S))
\end{align*}

\subsection{Faithfulness: With Sort Parameters}

\section{The Kore Syntax}

We propose a language called Kore to specify matching logic theories.
The following is a list of a few features of Kore:
\begin{itemize}
	\item Kore does not support module-level operations such as module 
	importation, 
	signature hiding, symbol renaming;
	\item Kore supports only the five basic matching logic constructors 
	(variables, symbol applications, conjunction, negation, and existential 
	quantifications), while it provides a keyword \textsf{alias} that allows to 
	define other derivative connectives as syntactic sugar;
	\item Kore supports sort parametricity;
	\item more ...
\end{itemize}

The following is the grammar of the Kore language for finite theories:

\begin{grammar}\small
	<definition>    ::= \quad
	\alt `module' <module-expression> <declaration>$^*$ `endmodule'
	
	<declaration>   ::= \quad
	\alt <sort-declaration> 
	\alt <symbol-declaration> 
	\alt <axiom-declaration>
	\alt <alias-declaration>
	
	<sort-declaration> ::= \quad
	\alt `sort' <sort>
	\alt `hooked-sort' <sort> 
	
	<sort> ::= \quad
	\alt <atomic-sort> 
	\alt <parametric-sort>
	
	<parametric-sort> ::= \quad
	\alt <parametric-sort-constructor> `{' <sort-list> `}'
	
	<sort-list> ::= \quad 
	\alt <sort> 
	\alt <sort> `,' <sort-list>
	
	<atomic-sort> ::= "[A-Z][a-zA-Z0-9]"$^+$
	
	<sort-variable> ::= "[A-Z0-9]"$^+$
	
	<parametric-sort-constructor> ::= "[A-Z][a-zA-Z0-9]"$^+$
	
	<symbol-declaration> ::= \quad
	\alt `symbol' <symbol> <symbol-signature>
	\alt `hooked-symbol' <symbol> <symbol-signature>
	
	<symbol> ::= \quad
	\alt <nonparametric-symbol>
	\alt <parametric-symbol>
	
	<nonparametric-symbol> ::= "[a-zA-Z0-9]"$^+$
	
	<parametric-symbol> ::= \quad
	\alt <parametric-symbol-name> `{' <sort-list> `}'
	
	<parametric-symbol-name> ::= "[a-zA-Z0-9]"$^+$
	
	<symbol-signature> ::= \quad
	\alt `(' <sort-list> `)' `:' <sort>
	
	<axiom-declaration> ::= \quad
	\alt `axiom' <pattern>
	
	<pattern> ::= \quad
	\alt <variable-name> `:' <sort>
	\alt <symbol> `(' <pattern-list> `)'
	\alt `\\and' `(' <pattern> `,' <pattern> `,' <sort> `)'
	\alt `\\not' `(' <pattern> `,' <sort> `)' 
	\alt `\\exists' `(' <variable-name> `:' <sort> `,' <pattern> `,' <sort> `)'
	\alt "how to denote meta-variables?"
	
	<pattern-list> ::= \quad
	\alt `' 
	\alt <pattern> 
	\alt <pattern> `,' <pattern-list>
	
	<alias-declaration> ::= \quad
	\alt `alias' "todo here, check the following example of IMP."
\end{grammar}

The IMP programming language defined in Kore:
\lstinputlisting[language=kore]{imp.kore}

\section{Proof of Faithfulness Theorem}
Before we start to prove the theorem, we need to explain what ``the 
corresponding patterns'' $\hat{T}$ and $\hat{\varphi}$ are, as they appear in 
the theorem.
For that reason, we introduce the next definition.

\begin{definition}[Naming and Lifting]
	Suppose $T = (S, \Sigma, A)$ is a finite matching logic theory, with $\Var 
	= \bigcup_{s \in S} \Var_s$ is the set of all variables of $T$.
	\emph{A naming of $T$}, denoted as $e$, consists of the following three 
	naming functions
	\begin{itemize}
		\item A sort-naming function $e_S \colon S \to \PATTERNS_\KString$ that 
		maps each sort in $S$ to a syntactic $\KString$ pattern such that $K 
		\vdash e_S(s_1) \neq e_S(s_2)$ for any distinct sorts $s_1$ and $s_2$;
		\item A symbol-naming function $e_\Sigma \colon \Sigma \to 
		\PATTERNS_\KString$ that maps each symbol in $\Sigma$ to a syntactic 
		$\KString$ pattern such that $K \vdash e_\Sigma(\sigma_1) \neq 
		e_\Sigma(\sigma_2)$ for any distinct symbols $\sigma_1$ and $\sigma_2$;
		\item A variable-naming function $e_\Var \colon \Var \to 
		\PATTERNS_\KString$ that maps each variable in $T$ to a syntactic 
		$\KString$ pattern in $K$, such that $K \vdash e_\Var(x) \neq 
		e_\Var(y)$ for any distinct variables $x$ and $y$.
	\end{itemize}
	
	Given $e = \{e_S, e_\Sigma, e_\Var \}$ is a naming of theory $T$, the 
	\emph{lift of $T$ with respect to $e$} consists of the following lifting 
	functions.
	
	(Sort-lifting).
	For each sort $s$ in theory $T$, the lift of $s$ is a $\KSort$ pattern
	$$ \hat{s} = \Ksort(e_S(s))$$
	
	(Symbol-lifting).
	For each symbol $\sigma \in \Sigma_{s_1 \dots s_n, s}$, the lift of 
	$\sigma$ is a $\KSymbol$ pattern 
	$$ \hat{\sigma} = \Ksymbol(e_\Sigma(\sigma), (\hat{s_1}, \dots, \hat{s_n}), 
	\hat{s})$$
	
	(Pattern-lifting).
	For each $\Sigma$-pattern $\varphi$, the lift of $\varphi$ is a $\KPattern$ 
	pattern inductively defined as follows
	\begin{equation*}
	\hat{\varphi} =
	\begin{cases*}
	\Kvariable(e_\Var(x), \hat{s}) & if $\varphi$ is a variable $x \in \Var_s 
	\subseteq \PATTERNS_s$
	\\
	\Kapplication(\hat{\sigma}, (\hat{\psi_1}, \dots, \hat{\psi_n})) & if 
	$\varphi$ is $\sigma(\psi_1,\dots,\psi_n) \in \PATTERNS_s$
	\\
	\Kand(\hat{\psi_1}, \hat{\psi_2}, \hat{s}) & if $\varphi$ is $\psi_1 \wedge 
	\psi_2 \in \PATTERNS_s$
	\\
	\Knot(\hat{\psi}, \hat{s}) & if $\varphi$ is $\neg \psi \in \PATTERNS_s$
	\\
	\Kexists(e_\Var(x), \hat{s_1}, \hat{\psi}, \hat{s_2}) & if $\varphi$ is 
	$\exists x . \psi \in \PATTERNS_{s_2}$ and $x \in \Var_{s_1}$
	\end{cases*}
	\end{equation*}
	
	(Theory-lifting). Since $T = (S, \Sigma, A)$ is a finite theory, let us 
	suppose
	\begin{equation*}
	S = \{ s_1, \dots, s_n \}, 
	\Sigma = \{ \sigma_1, \dots, \sigma_m \}, 
	A = \{ \varphi_1, \dots, \varphi_k \},
	\end{equation*}
	are three finite sets. The lift of theory $T$ is a $\KTheory$ pattern 
	$$ \hat{T} = \Ktheory(\Ksignature(\hat{S}, \hat{\Sigma}), \hat{A}),$$
	where the lifts of $S$, $\Sigma$, and $A$ are respectively defined as
	\begin{align*}
	& \hat{S} = \hat{s_1},\dots,\hat{s_n} 
	\quad \text{is a $\KSortList$ pattern}
	\\
	& \hat{\Sigma} = \hat{\sigma_1},\dots,\hat{\sigma_m}
	\quad \text{is a $\KSymbolList$ pattern}
	\\
	& \hat{A} = \hat{\varphi_1}, \dots, \hat{\varphi_k}
	\quad \text{is a $\KPatternList$ pattern}
	\end{align*}
\end{definition}

In order to prove Theorem~\ref{thm:faithfulness-finite}, we introduce a 
canonical model of $\Kfinite$.

\begin{definition}[Canonical model of $\Kfinite$]
	The canonical model of $\Kfinite$, denoted as $M_\Kfinite$, contains  
	carrier sets (for each sort in $S_\Kfinite$) and relations (for each 
	symbols in $\Sigma_\Kfinite$) that are defined in the following.
	
	The carrier set for the sort $\KPred$ is a singleton set $M_\KPred = \{ 
	\star \}$. 
	
	The carrier set for the sort $\KChar$ is the set of all 62 constructors of 
	the sort $\KChar$, denoted as $M_\KChar$.
	
	The carrier set for the sort $\KString$ is the set of all syntactic 
	patterns of the sort $\KString$, denoted as $M_\KString$.
	
	The carrier set for the sort $\KSort$ is the set of all syntactic patterns 
	of the sort $\KSort$ 
	$$M_\KSort = \{ \Ksort(str) \mid str \in M_\KString \}.$$
	
	The carrier set for the sort $\KSortList$ is the set of all finite lists of 
	$M_\KSort$:
	$$M_\KSortList = (M_\KSort)^*.$$
	
	The carrier set for the sort $\KSymbol$ is the set of all syntactic 
	patterns of the sort $\KSymbol$
	$$M_\KSymbol = \{ \Ksymbol(str, l, s) \mid str \in M_\KString, l \in 
	M_\KSortList, s \in M_\KSort \}.$$
	
	The carrier set for the sort $\KSymbolList$ is the set of all finite lists 
	over $M_\KSymbol$:
	$$M_\KSymbolList = (M_\KSymbol)^* .$$
	
	The carrier set for the sort $\KPattern$ is the set of all syntactic 
	patterns of the sort $\KPattern$, denoted as $M_\KPattern$.
	
	The carrier set for the sort $\KPatternList$ is the set of all finite lists 
	over $M_\KPattern$:
	$$M_\KPatternList = (M_\KPattern)^*.$$
	
	The carrier set for the sort $\KSignature$ is a product set
	$$ M_\KSignature = M_\KSortList \times M_\KSymbolList.$$
	
	The carrier set for the sort $\KTheory$ is a product set
	$$ M_\KTheory = M_\KSignature \times M_\KPattern. $$
	
	The interpretations of most symbols (except $\Kdeduce$) in $\Kfinite$ are 
	so straightforward that they are trivial.\improvement{Basically I want to 
	say that $M_K$ is almost (except $\Kdeduce$) the initial algebra of 
	$\Kfinite$.}
	For example, $\KconsKSortList$ is interpreted as the cons function on 
	$M_\KSortList$, and $\KdeleteKPatternList$ is interpreted as a function on 
	$M_\KPattern \times M_\KPatternList$ that deletes the first argument from 
	the second, etc.
	
	The only nontrivial interpretation is the one for $\Kdeduce$, as we would 
	like to interpret it \emph{in terms of} matching logic reasoning.
	The interpretation of $\Kdeduce$ in the canonical model is a predicate on 
	$M_\KTheory$ and $M_\KPattern$.
	Intuitively, $\Kdeduce_M(T, \varphi)$ holds if both $T$ and $\varphi$ are 
	well-formed and $\varphi$ is deducible in the finite matching logic theory 
	$T$.
	This intuition is captured by the next formal definition.
	
	For any $T = (\Sigma, A) \in M_\KTheory$ and $\varphi \in M_\KPattern$, we 
	define
	\begin{equation*}
	\Kdeduce_M(T, \varphi) =
	\begin{cases*}
	\emptyset & if $\KwellFormed_M(\Sigma, \varphi) = \emptyset$
	\\
	\{ \star \} & if $\Bracket{T} \vdash \Bracket{\varphi}$
	\\
	\emptyset & if $\Bracket{T} \not\vdash \Bracket{\varphi}$
	\end{cases*}
	\end{equation*}
	where the \emph{semantics bracket} $\Bracket{\_}$ is defined (only on 
	well-formed $T$ and $\varphi$) as follows:
	\begin{center}\begin{tabular}{l}
			$\Bracket{T}$ is the matching logic theory $(\Sigma, \Bracket{A})$ 
			\\
			$\Bracket{A} = \{ \Bracket{\psi} | \mid \psi \in A \}$ \\
			$\Bracket{\varphi} =
			\begin{cases*}
			x \cln s & if $\varphi$ is $\Kvariable(x, s)$ \\
			\sigma(\Bracket{\varphi_1},\dots,\Bracket{\varphi_n}) & if 
			$\varphi$ is $\Kapplication(\sigma, (\varphi_1,\dots,\varphi_n))$\\
			\Bracket{\varphi_1} \wedge \Bracket{\varphi_2} & if $\varphi$ is 
			$\Kand(\varphi_1,\varphi_2,s)$,\\
			\neg \Bracket{\varphi_1} & if $\varphi$ is $\Knot(\varphi_1, s)$\\
			\exists x . \Bracket{\varphi_1} & if $\varphi$ is $\Kexists(x, s_1, 
			\varphi_1, s_2)$
			\end{cases*}$
	\end{tabular}\end{center}
	
	It is tedious but straightforward to verify that $\Kdeduce_M$ satisfies all 
	axioms about $\Kdeduce$ that we introduced in 
	Section~\cref{sec:ml-proof-system-finite-case}.
	For example, the Rule (K1)
	\begin{equation*}
	\Kdeduce(T, \overline{\varphi \leftrightarrow_s (\psi \leftrightarrow_s 
	\varphi)})
	\end{equation*}
	holds in $\Kfinite$ because
	$$\Bracket{T} \vdash \Bracket{\varphi} \to (\Bracket{\psi} \to 
	\Bracket{\varphi})$$
	The Rule (Modus Ponens)
	\begin{equation*}
	\Kdeduce(T, \varphi) \wedge \Kdeduce(T, \overline{\varphi \leftrightarrow_s 
	\psi}) \to 
	\Kdeduce(T, \psi)
	\end{equation*}
	holds in $\Kfinite$ because
	$$\text{if $\Bracket{T} \vdash \Bracket{\varphi}$ and $\Bracket{T} \vdash 
	\Bracket{\varphi} \to \Bracket{\psi}$, then $\Bracket{T} \vdash 
	\Bracket{\psi}$}.$$
	
	Readers are welcomed to verify the remaining axioms in $\Kfinite$ also hold 
	in $M_K$.
	We omit them here.
	
	
\end{definition}


Now we are in a good shape to prove Theorem~\ref{thm:faithfulness-finite}.

\begin{proof}[Proof Sketch of Theorem~\ref{thm:faithfulness-finite}]\quad
	
	Step 1 (The ``$\Rightarrow$'' part). 
	
	We prove this by simply mimicking the proof of $T \vdash \varphi$ in 
	$\Kfinite$.
	
	Step 2 (The ``$\Leftarrow$'' part).
	
	Let us fix a finite matching logic theory $T = (S, \Sigma, A)$, a 
	$\Sigma$-pattern $\varphi$, and an encoding $e$, and assume that $\Kfinite 
	\vdash \Kdeduce(\hat{T}, \hat{\varphi})$.
	Since the matching logic proof system is sound, the interpretation of 
	$\Kdeduce(\hat{T}, \hat{\varphi})$ should hold in the canonical model $M_K$:
	$$ \Kdeduce_M(\hat{T}, \hat{\varphi}) = \{ \star \}. $$
	By definition, this means that
	$$\Bracket{\hat{T}} \vdash \Bracket{\hat{\varphi}}.$$
	
	Finally notice that by construction of encoding, lifting, and the semantics 
	bracket, there is an isomorphism between $T$ and  $\Bracket{\hat{T}}$, so 
	from $\Bracket{\hat{T}} \vdash \Bracket{\hat{\varphi}}$ we have
	$$T \vdash \varphi.$$
	
	\fbox{\begin{minipage}{35em}\color{blue}\small
			The following a snapshot of what we had on the board:
			
			Step 2.1. Fix a finite matching logic theory $T = (S, \Sigma, A)$ 
			and a $\Sigma$-pattern $\varphi$. 
			
			Step 2.2. Build a model $M_{T}$ based on $T = (S, \Sigma, A)$.
			
			Step 2.3. Show that $M_T$ is a model of $\Kfinite$.
			
			Step 2.4. Interpret $\Kdeduce(\hat{T}, \hat{\varphi})$ in $M_T$ and 
			get $T 
			\vDash \varphi$.
	\end{minipage}}
\end{proof}


\bibliographystyle{abbrv}
\bibliography{refs}

\section{Get Material From Here}

Matching logic imposes no restrictions on the cardinality of the set of
sorts $S$, of the set of symbols $\Sigma$, or of the set of patterns $A$
in a theory $(S,\Sigma,A)$.
In practice, however, we need a finite mechanism to describe such theories
in order to mechanically reason about them using a computer.
In the vast universe of possibilities, we here propose one particular approach
that we found useful, convenient and sufficient in our semantics engineering
efforts.
Specifically:
\begin{itemize}
	\item
	We restrict the infinite sets of sorts to ones which can be described with
	a finite set of \emph{parametric} sorts, where the parameters range over
	other sorts.
	For example, $S=\{\Nat,\parametric{\List}{X}\}$ describes the infinite set
	of sorts
	$S=\{\Nat, \parametric{\List}{\Nat}, 
	\parametric{\List}{\parametric{\List}{\Nat}}, ...\}$.
	
\end{itemize}

From here on, unless otherwise specified, when we say \emph{set} we mean
a \emph{recursively enumerable set}, i.e., a set that can be generated
algorithmically (not to be confused with the weaker notion of a
countable\unsure{countable may suffice, we'll need to understand how it is in 
FOL}
set, which only means that it has a cardinal no larger than
$\aleph_0$---either finite or in bijection with the set
of natural numbers).


In this section, we define a matching logic theory $K = (S_K, \Sigma_K, A_K)$ 
as \emph{the (reflective) calculus of matching logic},
where $S_K, \Sigma_K$, and $A_K$ are \emph{finite} sets of sorts,
symbols, and axioms,  respectively.


\newcommand{\smalltt}[1]{\texttt{\small #1} }
\newcommand{\sort}{\smalltt{sort}}
\newcommand{\symb}{\smalltt{symbol}}
\newcommand{\axiom}{\smalltt{axiom}}

Sorts are declared using the \sort keyword, symbols are declared using the 
\symb keyword, and axioms are defined using the \axiom keyword.

\begin{Verbatim}[fontsize=\small]
/* Example 1: One-Element */
sort Element1
symbol e() : Element1
axiom  e()
\end{Verbatim}

\begin{Verbatim}[fontsize=\small]
/* Example 2: Two-Element */
sort Element2
symbol e1() : Element2
symbol e2() : Element2
axiom  \not(\and(\not(e1()), \not(e2())))
axiom  \not(\and(e1(), e2()))
\end{Verbatim}

Symbols can be parametric on sort variables, which are wrapped by curly 
brackets. 
Sort variables can be instantiated by any sort.

\begin{Verbatim}[fontsize=\small]
/* Example 3: Identity-Function */
symbol id({S}) : {S}
axiom  \not(\and(X:{S},     \not(id(X:{S}))))
axiom  \not(\and(id(X:{S}), \not(X:{S})))
\end{Verbatim}

Given the context where two sorts \smalltt{Element1} and \smalltt{Element2} are 
declared, the above is just a shorthand of

\begin{Verbatim}[fontsize=\small]
/* Example 3': Identity-Function */
symbol id(Element1) : Element1
symbol id(Element2) : Element2
axiom  \not(\and(X:Element1,     \not(id(X:Element1))))
axiom  \not(\and(id(X:Element1), \not(X:Element1)))
axiom  \not(\and(X:Element2,     \not(id(X:Element2))))
axiom  \not(\and(id(X:Element1), \not(X:Element1)))
\end{Verbatim}

If a sort variable appears multiple times in a statement, only one of the 
appearances needs curly brackets.
Therefore, an alternative way to write Example~3 is
\begin{Verbatim}[fontsize=\small]
/* Example 3'': Identity-Function */
symbol id({S}) : S
axiom  \not(\and(X:{S},     \not(id(X:S))))
axiom  \not(\and(id(X:{S}), \not(X:S)))
\end{Verbatim}

If a variable is decorated with a sort variable, as in {\small\verb|X:{S}|}, 
the sort decoration can be omitted. Therefore, an alternative way to write 
Example 3 is
\begin{Verbatim}[fontsize=\small]
/* Example 3''': Identity-Function */
symbol id({S}) : S
axiom  \not(\and(X,     \not(id(X))))
axiom  \not(\and(id(X), \not(X)))
\end{Verbatim}

Symbols can be parametric on more than one sort variables.
\begin{Verbatim}[fontsize=\small]
/* Example 4: Definedness */
symbol ceil({S}) : {S'}
axiom  ceil(X)
\end{Verbatim}

Use sort constructors and sort variables to declare parametric sorts.
\begin{Verbatim}[fontsize=\small]
/* Example 5: Lists */
sort List{S}
symbol nil() : List{S}
symbol cons(S, List{S}) : List{S}
symbol length(List{S}) : Nat
\end{Verbatim}

Parametric sorts can take multiple sort variables.
\begin{Verbatim}[fontsize=\small]
/* Example 6: Pairs */
sort Pair{S, S'}
symbol pairOf(S, S') : Pair{S, S'}
symbol fst(Pair{S, S'}) : S
symbol snd(Pair{S, S'}) : S'  
\end{Verbatim}

\paragraph{Example (Boolean Algebra).}
\begin{Verbatim}[fontsize=\small]
sort Bool
symbol true() : Bool
symbol false() : Bool
axiom  \or(true(), false())
axiom  \not(\and(true(), false()))
symbol andBool(Bool, Bool) : Bool
axiom  \equals(andBool(true(), B), B)
axiom  \equals(andBool(false(), B), false())
\end{Verbatim}


\subsection{Syntax and Semantics of Kore}
\label{sec:syntax-of-kore}

\begin{Verbatim}[fontsize=\small]
// Namespaces for sorts, variables, metavariables,
// symbols, and Kore modules.
Sort           = String
VariableId     = String
MetaVariableId = String
Symbol         = String
ModuleId       = String

Variable       = VariableId:Sort
MetaVariable   = MetaVariableId::Sort

Pattern        = Variable | MetaVariable
| \and(Pattern, Pattern)
| \not(Pattern)
| \exists(Variable, Pattern)
| Symbol(PatternList)

Sentence       = import ModuleId
| syntax Sort
| syntax Sort ::= Symbol(SortList)
| axiom Pattern
Sentences      = Sentence | Sentences Sentences

Module         = module ModuleId
Sentences
endmodule
\end{Verbatim}

In Kore syntax, the backslash ``\verb|\|'' is reserved for matching logic 
connectives and the sharp ``\verb|#|'' is reserved for the meta-level, i.e., 
the $K$ sorts and symbols. 
Therefore, the sorts $\KPred$, $\KString$, $\KSymbol$, $\KSort$, and 
$\KPattern$ in the calculus $K$ are denoted as \verb|#Bool|, \verb|#String|, 
\verb|#Symbol|, \verb|#Sort|, and \verb|#Pattern| in Kore respectively.
Symbols in $K$ are denoted in the similar way, too. 
For example, the constructor symbol $\Kvariable \colon \KString \times \KSort 
\to \KPattern$ is denoted as \verb|#variable| in Kore. 

A Kore module definition begins with the keyword \verb|module| followed by the 
name of the module-being-defined, and ends with the keyword \verb|endmodule|. 
The body of the definition consists of some \emph{sentences}, whose meaning are 
introduced in the following.

The keyword \verb|import| takes an argument as the name of the 
module-being-imported, and looks for that module in previous definitions. 
If the module is found, the body of that module is copied to the current module.
Otherwise, nothing happens. 
The keyword \verb|syntax| leads a \emph{syntax declaration}, which can be 
either a \emph{sort declaration} or a \emph{symbol declaration}.
Sorts declared by sort declarations are called \emph{object-sorts}, in 
comparison to the five \emph{meta-sorts}, \verb|#Bool|, \verb|#String|, 
\verb|#Symbol|, \verb|#Sort|, and \verb|#Pattern|, in $K$. 
Symbols whose argument sorts and return sort are all object-sorts (meta-sorts) 
are called \emph{object-symbols} (\emph{meta-sorts}).

Patterns are written in prefix forms. 
A pattern is called an \emph{object-pattern} (\emph{meta-pattern}) if all sorts 
and symbols in it are object (meta) ones.
Meta-symbols will be added to the calculus $K$, while object-sorts and 
object-symbols will not.
They only serve for the purpose to parse an object pattern. 

The keyword \verb|axiom| takes a pattern and adds an axiom to the calculus $K$.
If the pattern is a meta-pattern, it adds the pattern itself as an axiom.
If the pattern $\varphi$ is an object-pattern, it adds $\Bracket{\varphi}$ as 
an axiom to the calculus $K$.

Recall that we have defined the semantics bracket as
\begin{equation*}
\Bracket{\varphi} \equiv 
\left(\textit{deducible}\left(\mathit{lift}[\varphi]\right) = true\right),
\end{equation*}
where $\varphi$ is a pattern of the grammar in Figure~\ref{ml-grammar}.
However, here in Kore we allow $\varphi$ containing \emph{meta-variables}.
As a result, we modify the definition of the semantics bracket as 
$$\Bracket{\varphi} \equiv \mathit{mvsc}[\varphi] \to 
(deducible\left(\mathit{lift}[\varphi]\right) = true),$$
where the lifting function $\mathit{lift}[\_]$ and the meta-variable sort 
constraint $\mathit{mvsc}[\_]$ are defined in 
Algorithm~\ref{alg:liftingfunction} and~\ref{alg:mvsc}, respectively.
Intuitively, meta-variables in an object-pattern $\varphi$ are lifted to 
variables of the sort $\KPattern$ with the corresponding sort constraints. 
For example, the meta-variable $x \cln\cln s$ is lifted to a variable $x \cln 
\KPattern$ in $K$ with the constraint that $\KgetSort(x \cln \KPattern) = 
sort(s)$. The function $\mathit{mvsc}[\_]$ collects all such meta-variable sort 
constraint in an object-pattern is implemented in Algorithm~\ref{alg:mvsc}.

\begin{algorithm}
	\KwIn{An object-pattern $\varphi$.}
	\KwOut{The meta-representation (ASTs) of $\varphi$ in $K$}
	\uIf{$\varphi$ is $x \cln s$}{Return $\mathit{variable(x, sort(s))}$}
	\uElseIf{$\varphi$ is $x \cln \cln s$}{Return $x \cln \KPattern {\ \wedge\ 
	} (\mathit{sort(s)} = \KgetSort(x \cln \KPattern)) $}
	\uElseIf{$\varphi$ is $\varphi_1 \wedge \varphi_2$}
	{Return $\Kand(\mathit{lift}[\varphi_1], \mathit{lift}[\varphi_2]$}
	\uElseIf{$\varphi$ is $\neg \varphi_1$}
	{Return $\Knot(\mathit{lift}[\varphi_1])$}
	\uElseIf{$\varphi$ is $\exists x \cln s . \varphi_1$}
	{Return $\Kexists(x, \mathit{sort(s)}, \mathit{lift}[\varphi_1])$}
	\uElseIf{$\varphi$ is $\sigma(\varphi_1,\dots,\varphi_n)$ and $\sigma \in 
	\Sigma_{s_1,\dots,s_n,s}$}
	{Return $\Kapplication(\mathit{symbol}(\sigma, (\Ksort(s_1), \dots, 
	\Ksort(s_n)), \Ksort(s)),$
		$\mathit{lift}[\varphi_1],\dots,\mathit{lift}[\varphi_n])$}
	\caption{Lifting Function $\mathit{lift}[\_]$}
	\label{alg:liftingfunction}
\end{algorithm}

\begin{algorithm}
	\KwIn{An object-pattern $\varphi$}
	\KwOut{The meta-variable sort constraint of $\varphi$}
	Collect in set $W$ all meta-variables appearing in $\varphi$\;
	Let $C = \emptyset$\;
	\ForEach{$x \cln \cln s \in W$}
	{$C = C \cup (\mathit{sort(s)} = \KgetSort(x \cln \KPattern))$}
	Return $\bigwedge C$\;
	\caption{Meta-Variable Sort Constraint Collection $\mathit{mvsc}$}
	\label{alg:mvsc}
\end{algorithm}


\subsection{Examples of Kore}
\label{sec:examples-of-kore}

\todo[inline, author=Xiaohong]{Add more examples and texts here.}

\paragraph{The {\small BOOL} module.}\quad
\begin{Verbatim}[fontsize=\small]
module BOOL
syntax Bool
syntax Bool ::= true | false | notBool(Bool)
| andBool(Bool, Bool) | orBool(Bool, Bool)
axiom \or(true(), false())
axiom \exists(X:Bool, \equals(X:Bool, true()))
axiom \equals(andBool(B1::Bool, B2::Bool), 
andBool(B2::Bool, B1::Bool))
axiom ... ...
endmodule
\end{Verbatim}

\paragraph{The {\small BOOL} module (desugared).}\quad
\begin{Verbatim}[fontsize=\small]
module BOOL
axiom \equals(
#true,
#deducible(#or(#application(#symbol("true", #nilSort, #sort("Bool")),
#nilPattern), 
#application(#symbol("false", #nilSort, #sort("Bool")),
#nilPattern))))
axiom \equals(
#true,
#deducible(#exists("X", #sort("Bool"), 
#equals(#variable("X", #sort("Bool")), 
#application(#symbol("true", #nilSort, #sort("Bool")),
#nilPattern)))))
axiom \leftrightarrow(
\and(\equals(#getSort(B1:Pattern), #sort("Bool")), 
\equals(#getSort(B2:Pattern), #sort("Bool"))),
\equals(
#true,
#deducible(#equals(#application(#symbol("andBool", 
(#sort("Bool"), #sort("Bool"))
#sort("Bool")), 
(B1:Patern, B2:Pattern)), ---- TODO
#application(#symbol("andBool", 
(#sort("Bool"), #sort("Bool"))
#sort("Bool")), 
(B2:Patern, B1:Pattern))))))
axiom ... ...
endmodule
\end{Verbatim}

\paragraph{The {\small LAMBDA} module}\quad
\begin{Verbatim}[fontsize=\small]
module LAMBDA
syntax Exp
syntax Exp ::= app(Exp, Exp) | lambda0(Exp, Exp)
syntax #Bool ::= isLTerm(#Pattern)

axiom \equals(
isLTerm(#variable(X:String, #sort("Exp"))), 
true)
axiom \equals(
isLTerm(#application(
#symbol("app", (#sort("Exp"), #sort("Exp")), #sort("Exp")),
(E:Pattern, E':Pattern))),
andBool(isLTerm(E:Pattern), isLTerm(E':Pattern)))
axiom \equals(
isLTerm(#exists(X:String, #sort("Exp"),
#application(#symbol("lambda0",
(#sort("Exp"), #sort("Exp")),
#sort("Exp")),
(#variable(X:String, #sort("Exp")),
E:Pattern))),
isLTerm(E:Pattern))
axiom \leftrightarrow(\equals(true, 
andBool(isLTerm(E:Pattern), 
isLTerm(E':Pattern))),
\equals(true,
deducible(#equals(...1,
...2)))) 
endmodule
\end{Verbatim}

\end{document}<|MERGE_RESOLUTION|>--- conflicted
+++ resolved
@@ -1335,28 +1335,6 @@
 not r.e.).
 
 \section{The Meta-Theory: Reflection in Matching Logic}
-<<<<<<< HEAD
-\label{sec:meta-level}
-Consider a matching logic prover $P$ that decides whether a matching logic 
-patter $\varphi$ holds in a matching logic theory $T$. 
-The prover $P$ is an executable program written in some programming language, and it has two inputs: a piece of data that \emph{encodes} the pattern $\varphi$, and another piece of data that \emph{encodes} the theory $T$.
-With the sound and complete proof system of matching logic that is introduced in~\cite{rosu-2017-lmcs}, we expect the prover $P$ to be a semi-decision procedure---that is, $P$ always halts with success if $T \vdash \varphi$ and either halts with failure or never halts if $T \not\vdash \varphi$.
-
-The main focus in this and the next two sections is not about \emph{how to 
-design and implement the prover $P$}, but about \emph{how to encode $\varphi$ 
-and $T$ as data that can be fed into $P$ as inputs}.
-In other words, we are interested in \emph{representations} of patterns and matching logic theories.
-Since any executable programs (in the normal sense) can only handle finite 
-inputs, we are in particular interested in \emph{finite representations} of 
-patterns and matching logic theories.
-
-In this proposal, we answer the above question by developing a reflection of 
-matching logic through a theory called the meta-theory, denoted as $K$.
-There has been a good many of studies about reflections in logic, computation, 
-and programming.
-Brian Smith gave reflection a rather broad definition in~\cite{?}, from which 
-we quote that
-=======
 This section is a follow-up to Section~\cref{sec:finite-mechanisms}, in which 
 we introduced various \emph{schema mechanisms} that allow us to define infinite 
 theories using a finite amount of resources.
@@ -1394,7 +1372,6 @@
 in literature~\cite{?}.
 We here quote a rather broad definition by Brain Smith, who in~\cite{?} defines 
 reflection as
->>>>>>> 4b8d92b5
 \begin{displayquote}
 	an entity’s integral ability to represent, operate on,
 	and otherwise deal with its self in the same way that
